r"""
Magmas
"""
#*****************************************************************************
#  Copyright (C) 2010 Nicolas M. Thiery <nthiery at users.sf.net>
#
#  Distributed under the terms of the GNU General Public License (GPL)
#                  http://www.gnu.org/licenses/
#******************************************************************************

from sage.misc.cachefunc import cached_method
from sage.misc.lazy_import import LazyImport
from sage.misc.abstract_method import abstract_method
from sage.categories.subquotients import SubquotientsCategory
from sage.categories.cartesian_product import CartesianProductsCategory
from sage.categories.algebra_functor import AlgebrasCategory
from sage.categories.category_with_axiom import CategoryWithAxiom
from sage.categories.category_singleton import Category_singleton
from sage.categories.sets_cat import Sets
from sage.categories.realizations import RealizationsCategory
from sage.structure.sage_object import have_same_parent

class Magmas(Category_singleton):
    """
    The category of (multiplicative) magmas.

    A magma is a set with a binary operation `*`.

    EXAMPLES::

        sage: Magmas()
        Category of magmas
        sage: Magmas().super_categories()
        [Category of sets]
        sage: Magmas().all_super_categories()
        [Category of magmas, Category of sets,
         Category of sets with partial maps, Category of objects]

    The following axioms are defined by this category::

        sage: Magmas().Associative()
        Category of semigroups
        sage: Magmas().Unital()
        Category of unital magmas
        sage: Magmas().Commutative()
        Category of commutative magmas
        sage: Magmas().Unital().Inverse()
        Category of inverse unital magmas
        sage: Magmas().Associative()
        Category of semigroups
        sage: Magmas().Associative().Unital()
        Category of monoids
        sage: Magmas().Associative().Unital().Inverse()
        Category of groups

    TESTS::

        sage: C = Magmas()
        sage: TestSuite(C).run()
    """
    def super_categories(self):
        """
        EXAMPLES::

            sage: Magmas().super_categories()
            [Category of sets]
        """
        return [Sets()]

    class SubcategoryMethods:

        @cached_method
        def Associative(self):
            """
            Return the full subcategory of the associative objects
            of ``self``.

            A (multiplicative) :class:`magma Magmas` `M` is
            *associative* if, for all `x,y,z\in M`,

            .. MATH:: x * (y * z) = (x * y) * z

            .. SEEALSO:: :wikipedia:`Associative_property`

            EXAMPLES::

                sage: Magmas().Associative()
                Category of semigroups

            TESTS::

                sage: TestSuite(Magmas().Associative()).run()
                sage: Rings().Associative.__module__
                'sage.categories.magmas'
            """
            return self._with_axiom('Associative')

        @cached_method
        def Commutative(self):
            """
            Return the full subcategory of the commutative objects
            of ``self``.

            A (multiplicative) :class:`magma Magmas` `M` is
            *commutative* if, for all `x,y\in M`,

            .. MATH:: x * y = y * x

            .. SEEALSO:: :wikipedia:`Commutative_property`

            EXAMPLES::

                sage: Magmas().Commutative()
                Category of commutative magmas
                sage: Monoids().Commutative()
                Category of commutative monoids

            TESTS::

                sage: TestSuite(Magmas().Commutative()).run()
                sage: Rings().Commutative.__module__
                'sage.categories.magmas'
            """
            return self._with_axiom('Commutative')

        @cached_method
        def Unital(self):
            r"""
            Return the subcategory of the unital objects of ``self``.

            A (multiplicative) :class:`magma Magmas` `M` is *unital*
            if it admits an element `1`, called *unit*, such that for
            all `x\in M`,

            .. MATH:: 1 * x = x * 1 = x

            This element is necessarily unique, and should be provided
            as ``M.one()``.

            .. SEEALSO:: :wikipedia:`Unital_magma#unital`

            EXAMPLES::

                sage: Magmas().Unital()
                Category of unital magmas
                sage: Semigroups().Unital()
                Category of monoids
                sage: Monoids().Unital()
                Category of monoids
                sage: from sage.categories.associative_algebras import AssociativeAlgebras
                sage: AssociativeAlgebras(QQ).Unital()
                Category of algebras over Rational Field

            TESTS::

                sage: TestSuite(Magmas().Unital()).run()
                sage: Semigroups().Unital.__module__
                'sage.categories.magmas'
            """
            return self._with_axiom("Unital")

        @cached_method
        def Distributive(self):
            """
            Return the full subcategory of the objects of ``self``
            where `*` is distributive on `+`.

            INPUT:

            - ``self`` -- a subcategory of :class:`Magmas`
              and :class:`AdditiveMagmas`

            Given that Sage does not yet know that the category
            :class:`MagmasAndAdditiveMagmas` is the intersection of
            the categories :class:`Magmas` and
            :class:`AdditiveMagmas`, the method
            :meth:`MagmasAndAdditiveMagmas.SubcategoryMethods.Distributive`
            is not available, as would be desirable, for this intersection.

            This method is a workaround. It checks that ``self`` is a
            subcategory of both :class:`Magmas` and
            :class:`AdditiveMagmas` and upgrades it to a subcategory
            of :class:`MagmasAndAdditiveMagmas` before applying the
            axiom. It complains overwise, since the ``Distributive``
            axiom does not make sense for a plain magma.

            EXAMPLES::

                sage: (Magmas() & AdditiveMagmas()).Distributive()
                Category of distributive magmas and additive magmas
                sage: (Monoids() & CommutativeAdditiveGroups()).Distributive()
                Category of rings

                sage: Magmas().Distributive()
                Traceback (most recent call last):
                ...
                ValueError: The distributive axiom only makes sense on a magma which is simultaneously an additive magma
                sage: Semigroups().Distributive()
                Traceback (most recent call last):
                ...
                ValueError: The distributive axiom only makes sense on a magma which is simultaneously an additive magma

            TESTS::

                sage: Semigroups().Distributive.__module__
                'sage.categories.magmas'
                sage: Rings().Distributive.__module__
                'sage.categories.magmas_and_additive_magmas'
            """
            from additive_magmas import AdditiveMagmas
            if not self.is_subcategory(AdditiveMagmas()):
                raise ValueError("The distributive axiom only makes sense on a magma which is simultaneously an additive magma")
            from magmas_and_additive_magmas import MagmasAndAdditiveMagmas
            return (self & MagmasAndAdditiveMagmas()).Distributive()

    Associative = LazyImport('sage.categories.semigroups', 'Semigroups', at_startup=True)

    class Algebras(AlgebrasCategory):

        def extra_super_categories(self):
            """
            EXAMPLES:

                sage: Magmas().Commutative().Algebras(QQ).extra_super_categories()
                [Category of commutative magmas]

            This implements the fact that the algebra of a commutative
            magma is commutative::

                sage: Magmas().Commutative().Algebras(QQ).super_categories()
                [Category of magma algebras over Rational Field, Category of commutative magmas]

            In particular, commutative monoid algebras are
            commutative algebras::

                sage: Monoids().Commutative().Algebras(QQ).is_subcategory(Algebras(QQ).Commutative())
                True
            """
            from sage.categories.magmatic_algebras import MagmaticAlgebras
            return [MagmaticAlgebras(self.base_ring())]

    class Commutative(CategoryWithAxiom):

        class ParentMethods:
            def is_commutative(self):
                """
                Return ``True``, since commutative magmas are commutative.

                EXAMPLES::

                    sage: Parent(QQ,category=CommutativeRings()).is_commutative()
                    True
                """
                return True

        class Algebras(AlgebrasCategory):

            def extra_super_categories(self):
                """
                EXAMPLES:

                    sage: Magmas().Commutative().Algebras(QQ).extra_super_categories()
                    [Category of commutative magmas]

                This implements the fact that the algebra of a commutative
                magma is commutative::

                    sage: Magmas().Commutative().Algebras(QQ).super_categories()
                    [Category of magma algebras over Rational Field,
                     Category of commutative magmas]

                In particular, commutative monoid algebras are
                commutative algebras::

                    sage: Monoids().Commutative().Algebras(QQ).is_subcategory(Algebras(QQ).Commutative())
                    True
                """
                return [Magmas().Commutative()]

    class Unital(CategoryWithAxiom):

<<<<<<< HEAD
        def is_structure_category(self):
            r"""
            Return whether ``self`` is a structure category.

            .. SEEALSO:: :meth:`Category.is_structure_category`

            The category of unital magmas defines the unit as new
            structure, and this unit shall be preserved by morphisms.

            EXAMPLES::

                sage: Magmas().Unital().is_structure_category()
                True
            """
            return True
=======
        def additional_structure(self):
            r"""
            Return ``self``.

            Indeed, the category of unital magmas defines an
            additional structure, namely the unit of the magma which
            shall be preserved by morphisms.

            .. SEEALSO:: :meth:`Category.additional_structure`

            EXAMPLES::

                sage: Magmas().Unital().additional_structure()
                Category of unital magmas
            """
            return self
>>>>>>> 43b25d4a

        class ParentMethods:
            @cached_method
            def one(self):
                r"""
                Return the unit of the monoid, that is the unique neutral
                element for `*`.

                .. NOTE::

                   The default implementation is to coerce `1` into ``self``.
                   It is recommended to override this method because the
                   coercion from the integers:

                    - is not always meaningful (except for `1`);
                    - often uses ``self.one()``.

                EXAMPLES::

                    sage: M = Monoids().example(); M
                    An example of a monoid: the free monoid generated by ('a', 'b', 'c', 'd')
                    sage: M.one()
                    ''
                """
                return self(1)

            def _test_one(self, **options):
                r"""
                Test that ``self.one()`` is an element of ``self`` and is
                neutral for the operation ``*``.

                INPUT:

                - ``options`` -- any keyword arguments accepted by :meth:`_tester`

                EXAMPLES:

                By default, this method tests only the elements returned by
                ``self.some_elements()``::

                    sage: S = Monoids().example()
                    sage: S._test_one()

                However, the elements tested can be customized with the
                ``elements`` keyword argument::

                    sage: S._test_one(elements = (S('a'), S('b')))

                See the documentation for :class:`TestSuite` for more information.
                """
                tester = self._tester(**options)
                one = self.one()
                tester.assert_(self.is_parent_of(one))
                for x in tester.some_elements():
                    tester.assert_(x * one == x)
                    tester.assert_(one * x == x)
                # Check that one is immutable by asking its hash;
                tester.assertEqual(type(one.__hash__()), int)
                tester.assertEqual(one.__hash__(), one.__hash__())

        class SubcategoryMethods:

            @cached_method
            def Inverse(self):
                r"""
                Return the full subcategory of the inverse objects of ``self``.

                An inverse :class:` (multiplicative) magma <Magmas>`
                is a :class:`unital magma <Magmas.Unital>` such that
                every element admits both an inverse on the left and
                on the right. Such a magma is also called a *loop*.

                .. SEEALSO::

                    :wikipedia:`Inverse_element`, :wikipedia:`Quasigroup`

                EXAMPLES::

                    sage: Magmas().Unital().Inverse()
                    Category of inverse unital magmas
                    sage: Monoids().Inverse()
                    Category of groups

                TESTS::

                    sage: TestSuite(Magmas().Unital().Inverse()).run()
                    sage: Algebras(QQ).Inverse.__module__
                    'sage.categories.magmas'
                """
                return self._with_axiom("Inverse")

        class Inverse(CategoryWithAxiom):
            class CartesianProducts(CartesianProductsCategory):
                def extra_super_categories(self):
                    """
                    Implement the fact that a cartesian product of magmas with
                    inverses is a magma with inverse.

                    EXAMPLES::

                        sage: C = Magmas().Unital().Inverse().CartesianProducts()
                        sage: C.extra_super_categories();
                        [Category of inverse unital magmas]
                        sage: sorted(C.axioms())
                        ['Inverse', 'Unital']
                    """
                    return [Magmas().Unital().Inverse()]

        class CartesianProducts(CartesianProductsCategory):
            def extra_super_categories(self):
                """
                Implement the fact that a cartesian product of unital magmas is
                a unital magma

                EXAMPLES::

                    sage: C = Magmas().Unital().CartesianProducts()
                    sage: C.extra_super_categories();
                    [Category of unital magmas]
                    sage: C.axioms()
                    frozenset({'Unital'})

                    sage: Monoids().CartesianProducts().is_subcategory(Monoids())
                    True
                """
                return [Magmas().Unital()]

            class ParentMethods:

                @cached_method
                def one(self):
                    """
                    Return the unit of this cartesian product.

                    It is built from the units for the cartesian factors of ``self``.

                    EXAMPLES::

                        sage: cartesian_product([QQ, ZZ, RR]).one()
                        (1, 1, 1.00000000000000)
                    """
                    return self._cartesian_product_of_elements(
                        _.one() for _ in self.cartesian_factors())

            class ElementMethods:
                def __invert__(self):
                    r"""
                    Return the inverse of ``self``, if it exists.

                    The inverse is computed by inverting each
                    cartesian factor and attempting to convert the
                    result back to the original parent.

                    For example, if one of the cartesian factor is an
                    element ``x`` of `\ZZ`, the result of ``~x`` is in
                    `\QQ`. So we need to convert it back to `\ZZ`. As
                    a side effect, this checks that ``x`` is indeed
                    invertible in `\ZZ`.

                    If needed an optimized version without this
                    conversion could be implemented in
                    :class:`Magmas.Unital.Inverse.ElementMethods`.

                    EXAMPLES::

                        sage: C = cartesian_product([QQ, ZZ, RR, GF(5)])
                        sage: c = C([2,-1,2,2]); c
                        (2, -1, 2.00000000000000, 2)
                        sage: ~c
                        (1/2, -1, 0.500000000000000, 3)

                    This fails as soon as one of the entries is not
                    invertible::

                        sage: ~C([0,2,2,2])
                        Traceback (most recent call last):
                        ...
                        ZeroDivisionError: rational division by zero

                        sage: ~C([2,2,2,2])
                        Traceback (most recent call last):
                        ...
                        TypeError: no conversion of this rational to integer
                    """
                    # variant without coercion:
                    # return self.parent()._cartesian_product_of_elements(
                    return self.parent()(
                        ~x for x in self.cartesian_factors())

        class Algebras(AlgebrasCategory):

            def extra_super_categories(self):
                """
                EXAMPLES:

                    sage: Magmas().Commutative().Algebras(QQ).extra_super_categories()
                    [Category of commutative magmas]

                This implements the fact that the algebra of a
                commutative magma is commutative::

                    sage: Magmas().Commutative().Algebras(QQ).super_categories()
                    [Category of magma algebras over Rational Field,
                     Category of commutative magmas]

                In particular, commutative monoid algebras are
                commutative algebras::

                    sage: Monoids().Commutative().Algebras(QQ).is_subcategory(Algebras(QQ).Commutative())
                    True
                """
                return [Magmas().Unital()]

    class ParentMethods:

        def product(self, x, y):
            """
            The binary multiplication of the magma.

            INPUT:

            - ``x``, ``y`` -- elements of this magma

            OUTPUT:

            - an element of the magma (the product of ``x`` and ``y``)

            EXAMPLES::

                sage: S = Semigroups().example("free")
                sage: x = S('a'); y = S('b')
                sage: S.product(x, y)
                'ab'

            A parent in ``Magmas()`` must either implement
            :meth:`.product` in the parent class or ``_mul_`` in the
            element class. By default, the addition method on elements
            ``x._mul_(y)`` calls ``S.product(x,y)``, and reciprocally.

            As a bonus, ``S.product`` models the binary function from
            ``S`` to ``S``::

                sage: bin = S.product
                sage: bin(x,y)
                'ab'

            Currently, ``S.product`` is just a bound method::

                sage: bin
                <bound method FreeSemigroup_with_category.product of An example of a semigroup: the free semigroup generated by ('a', 'b', 'c', 'd')>

            When Sage will support multivariate morphisms, it will be
            possible, and in fact recommended, to enrich ``S.product``
            with extra mathematical structure. This will typically be
            implemented using lazy attributes.::

                sage: bin                 # todo: not implemented
                Generic binary morphism:
                From: (S x S)
                To:   S
            """
            return x._mul_(y)

        product_from_element_class_mul = product

        def __init_extra__(self):
            """
                sage: S = Semigroups().example("free")
                sage: S('a') * S('b') # indirect doctest
                'ab'
                sage: S('a').__class__._mul_ == S('a').__class__._mul_parent
                True
            """
            # This should instead register the multiplication to the coercion model
            # But this is not yet implemented in the coercion model
            #
            # Trac ticket #11900: The following used to test whether
            # self.product != self.product_from_element_class_mul. But
            # that is, of course, a bug. Namely otherwise, if the parent
            # has an optimized `product` then its elements will *always* use
            # a slow generic `_mul_`.
            #
            # So, in addition, it should be tested whether the element class exists
            # *and* has a custom _mul_, because in this case it must not be overridden.
            if (self.product.__func__ == self.product_from_element_class_mul.__func__):
                return
            if not (hasattr(self, "element_class") and hasattr(self.element_class, "_mul_parent")):
                return
            E = self.element_class
            if hasattr(E._mul_,'__func__'):
                try:
                    el_class_mul = self.category().element_class._mul_.__func__
                except AttributeError: # abstract method
                    return
                if E._mul_.__func__ is el_class_mul:
                    # self.product is custom, thus, we rely on it
                    E._mul_ = E._mul_parent
            else: # E._mul_ has so far been abstract
                E._mul_ = E._mul_parent

        def multiplication_table(self, names='letters', elements=None):
            r"""
            Returns a table describing the multiplication operation.

            .. note:: The order of the elements in the row and column
              headings is equal to the order given by the table's
              :meth:`~sage.matrix.operation_table.OperationTable.list`
              method.  The association can also be retrieved with the
              :meth:`~sage.matrix.operation_table.OperationTable.dict`
              method.

            INPUTS:

            - ``names`` - the type of names used

              * ``'letters'`` - lowercase ASCII letters are used
                for a base 26 representation of the elements'
                positions in the list given by
                :meth:`~sage.matrix.operation_table.OperationTable.column_keys`,
                padded to a common width with leading 'a's.
              * ``'digits'`` - base 10 representation of the
                elements' positions in the list given by
                :meth:`~sage.matrix.operation_table.OperationTable.column_keys`,
                padded to a common width with leading zeros.
              * ``'elements'`` - the string representations
                of the elements themselves.
              * a list - a list of strings, where the length
                of the list equals the number of elements.
            - ``elements`` - default = ``None``.  A list of
              elements of the magma, in forms that can be
              coerced into the structure, eg. their string
              representations. This may be used to impose an
              alternate ordering on the elements, perhaps when
              this is used in the context of a particular structure.
              The default is to use whatever ordering the ``S.list``
              method returns. Or the ``elements`` can be a subset
              which is closed under the operation. In particular,
              this can be used when the base set is infinite.

            OUTPUT:
            The multiplication table as an object of the class
            :class:`~sage.matrix.operation_table.OperationTable`
            which defines several methods for manipulating and
            displaying the table.  See the documentation there
            for full details to supplement the documentation
            here.

            EXAMPLES:

            The default is to represent elements as lowercase
            ASCII letters.  ::

                sage: G=CyclicPermutationGroup(5)
                sage: G.multiplication_table()
                *  a b c d e
                 +----------
                a| a b c d e
                b| b c d e a
                c| c d e a b
                d| d e a b c
                e| e a b c d

            All that is required is that an algebraic structure
            has a multiplication defined.  A
            :class:`~sage.categories.examples.finite_semigroups.LeftRegularBand`
            is an example of a finite semigroup.  The ``names`` argument allows
            displaying the elements in different ways.  ::

                sage: from sage.categories.examples.finite_semigroups import LeftRegularBand
                sage: L=LeftRegularBand(('a','b'))
                sage: T=L.multiplication_table(names='digits')
                sage: T.column_keys()
                ('a', 'b', 'ab', 'ba')
                sage: T
                *  0 1 2 3
                 +--------
                0| 0 2 2 2
                1| 3 1 3 3
                2| 2 2 2 2
                3| 3 3 3 3

            Specifying the elements in an alternative order can provide
            more insight into how the operation behaves.  ::

                sage: L=LeftRegularBand(('a','b','c'))
                sage: elts = sorted(L.list())
                sage: L.multiplication_table(elements=elts)
                *  a b c d e f g h i j k l m n o
                 +------------------------------
                a| a b c d e b b c c c d d e e e
                b| b b c c c b b c c c c c c c c
                c| c c c c c c c c c c c c c c c
                d| d e e d e e e e e e d d e e e
                e| e e e e e e e e e e e e e e e
                f| g g h h h f g h i j i j j i j
                g| g g h h h g g h h h h h h h h
                h| h h h h h h h h h h h h h h h
                i| j j j j j i j j i j i j j i j
                j| j j j j j j j j j j j j j j j
                k| l m m l m n o o n o k l m n o
                l| l m m l m m m m m m l l m m m
                m| m m m m m m m m m m m m m m m
                n| o o o o o n o o n o n o o n o
                o| o o o o o o o o o o o o o o o

            The ``elements`` argument can be used to provide
            a subset of the elements of the structure.  The subset
            must be closed under the operation.  Elements need only
            be in a form that can be coerced into the set.  The
            ``names`` argument can also be used to request that
            the elements be represented with their usual string
            representation.  ::

                sage: L=LeftRegularBand(('a','b','c'))
                sage: elts=['a', 'c', 'ac', 'ca']
                sage: L.multiplication_table(names='elements', elements=elts)
                   *   'a'  'c' 'ac' 'ca'
                    +--------------------
                 'a'|  'a' 'ac' 'ac' 'ac'
                 'c'| 'ca'  'c' 'ca' 'ca'
                'ac'| 'ac' 'ac' 'ac' 'ac'
                'ca'| 'ca' 'ca' 'ca' 'ca'

            The table returned can be manipulated in various ways.  See
            the documentation for
            :class:`~sage.matrix.operation_table.OperationTable` for more
            comprehensive documentation. ::

                sage: G=AlternatingGroup(3)
                sage: T=G.multiplication_table()
                sage: T.column_keys()
                ((), (1,2,3), (1,3,2))
                sage: sorted(T.translation().items())
                [('a', ()), ('b', (1,2,3)), ('c', (1,3,2))]
                sage: T.change_names(['x', 'y', 'z'])
                sage: sorted(T.translation().items())
                [('x', ()), ('y', (1,2,3)), ('z', (1,3,2))]
                sage: T
                *  x y z
                 +------
                x| x y z
                y| y z x
                z| z x y
            """
            from sage.matrix.operation_table import OperationTable
            import operator
            return OperationTable(self, operation=operator.mul, names=names, elements=elements)

    class ElementMethods:

        def __mul__(self, right):
            r"""
            Product of two elements

            INPUT::

             - ``self``, ``right`` -- two elements

            This calls the `_mul_` method of ``self``, if it is
            available and the two elements have the same parent.

            Otherwise, the job is delegated to the coercion model.

            Do not override; instead implement a ``_mul_`` method in the
            element class or a ``product`` method in the parent class.

            EXAMPLES::

                sage: S = Semigroups().example("free")
                sage: x = S('a'); y = S('b')
                sage: x * y
                'ab'
            """
            if have_same_parent(self, right) and hasattr(self, "_mul_"):
                return self._mul_(right)
            from sage.structure.element import get_coercion_model
            import operator
            return get_coercion_model().bin_op(self, right, operator.mul)

        __imul__ = __mul__

        @abstract_method(optional = True)
        def _mul_(self, right):
            """
            Product of two elements

            INPUT::

             - ``self``, ``right`` -- two elements with the same parent

            OUTPUT::

             - an element of the same parent

            EXAMPLES::

                sage: S = Semigroups().example("free")
                sage: x = S('a'); y = S('b')
                sage: x._mul_(y)
                'ab'
            """

        def _mul_parent(self, other):
            r"""
            Returns the product of the two elements, calculated using
            the ``product`` method of the parent.

            This is the default implementation of _mul_ if
            ``product`` is implemented in the parent.

            INPUT::

             - ``other`` -- an element of the parent of ``self``

            OUTPUT::

             - an element of the parent of ``self``

            EXAMPLES::

                sage: S = Semigroups().example("free")
                sage: x = S('a'); y = S('b')
                sage: x._mul_parent(y)
                'ab'

            """
            return self.parent().product(self, other)

        def is_idempotent(self):
            r"""
            Test whether ``self`` is idempotent.

            EXAMPLES::

                sage: S = Semigroups().example("free"); S
                An example of a semigroup: the free semigroup generated by ('a', 'b', 'c', 'd')
                sage: a = S('a')
                sage: a^2
                'aa'
                sage: a.is_idempotent()
                False

            ::

                sage: L = Semigroups().example("leftzero"); L
                An example of a semigroup: the left zero semigroup
                sage: x = L('x')
                sage: x^2
                'x'
                sage: x.is_idempotent()
                True

            """
            return self * self == self

    class CartesianProducts(CartesianProductsCategory):

        def extra_super_categories(self):
            """
            This implements the fact that a subquotient (and therefore
            a quotient or subobject) of a finite set is finite.

            EXAMPLES::

                sage: Semigroups().CartesianProducts().extra_super_categories()
                [Category of semigroups]
                sage: Semigroups().CartesianProducts().super_categories()
                [Category of semigroups, Category of Cartesian products of magmas]
            """
            return [Magmas()]

        def example(self):
            """
            Return an example of cartesian product of magmas.

            EXAMPLES::

                sage: C = Magmas().CartesianProducts().example(); C
                The cartesian product of (Rational Field, Integer Ring, Integer Ring)
                sage: C.category()
                Join of Category of rings ...
                sage: sorted(C.category().axioms())
                ['AdditiveAssociative', 'AdditiveCommutative', 'AdditiveInverse', 'AdditiveUnital', 'Associative', 'Distributive', 'Unital']

                sage: TestSuite(C).run()
            """
            from cartesian_product import cartesian_product
            from sage.rings.integer_ring import ZZ
            from sage.rings.rational_field import QQ
            return cartesian_product([QQ, ZZ, ZZ])

        class ParentMethods:

            def product(self, left, right):
                """
                EXAMPLES::

                    sage: C = Magmas().CartesianProducts().example(); C
                    The cartesian product of (Rational Field, Integer Ring, Integer Ring)
                    sage: x = C.an_element(); x
                    (1/2, 1, 1)
                    sage: x * x
                    (1/4, 1, 1)

                    sage: A = SymmetricGroupAlgebra(QQ, 3);
                    sage: x = cartesian_product([A([1,3,2]), A([2,3,1])])
                    sage: y = cartesian_product([A([1,3,2]), A([2,3,1])])
                    sage: cartesian_product([A,A]).product(x,y)
                    B[(0, [1, 2, 3])] + B[(1, [3, 1, 2])]
                    sage: x*y
                    B[(0, [1, 2, 3])] + B[(1, [3, 1, 2])]
                """
                return self._cartesian_product_of_elements([(a*b) for (a,b) in zip(left.cartesian_factors(), right.cartesian_factors())])

    class Subquotients(SubquotientsCategory):
        r"""
        The category of subquotient magmas.

        See :meth:`Sets.SubcategoryMethods.Subquotients` for the
        general setup for subquotients. In the case of a subquotient
        magma `S` of a magma `G`, the condition that `r` be a
        morphism in ``As`` can be rewritten as follows:

         - for any two `a,b \in S` the identity
           `a \times_S b = r(l(a) \times_G l(b))` holds.

        This is used by this category to implement the product
        `\times_S` of `S` from `l` and `r` and the product of `G`.

        EXAMPLES::

            sage: Semigroups().Subquotients().all_super_categories()
            [Category of subquotients of semigroups, Category of semigroups,
             Category of subquotients of magmas, Category of magmas,
             Category of subquotients of sets, Category of sets,
             Category of sets with partial maps,
             Category of objects]
        """

        class ParentMethods:

            def product(self, x, y):
                """
                Return the product of two elements of ``self``.

                EXAMPLES::

                    sage: S = Semigroups().Subquotients().example()
                    sage: S.product(S(19), S(3))
                    19
                """
                assert(x in self)
                assert(y in self)
                return self.retract(self.lift(x) * self.lift(y))

    class Realizations(RealizationsCategory):

        class ParentMethods:

            def product_by_coercion(self, left, right):
                r"""
                Default implementation of product for realizations.

                This method coerces to the realization specified by
                ``self.realization_of().a_realization()``, computes
                the product in that realization, and then coerces
                back.

                EXAMPLES::

                    sage: Out = Sets().WithRealizations().example().Out(); Out
                    The subset algebra of {1, 2, 3} over Rational Field in the Out basis
                    sage: Out.product
                    <bound method SubsetAlgebra.Out_with_category.product_by_coercion of The subset algebra of {1, 2, 3} over Rational Field in the Out basis>
                    sage: Out.product.__module__
                    'sage.categories.magmas'
                    sage: x = Out.an_element()
                    sage: y = Out.an_element()
                    sage: Out.product(x, y)
                    Out[{}] + 4*Out[{1}] + 9*Out[{2}] + Out[{1, 2}]

                """
                R = self.realization_of().a_realization()
                return self(R(left) * R(right))<|MERGE_RESOLUTION|>--- conflicted
+++ resolved
@@ -279,23 +279,6 @@
 
     class Unital(CategoryWithAxiom):
 
-<<<<<<< HEAD
-        def is_structure_category(self):
-            r"""
-            Return whether ``self`` is a structure category.
-
-            .. SEEALSO:: :meth:`Category.is_structure_category`
-
-            The category of unital magmas defines the unit as new
-            structure, and this unit shall be preserved by morphisms.
-
-            EXAMPLES::
-
-                sage: Magmas().Unital().is_structure_category()
-                True
-            """
-            return True
-=======
         def additional_structure(self):
             r"""
             Return ``self``.
@@ -312,7 +295,6 @@
                 Category of unital magmas
             """
             return self
->>>>>>> 43b25d4a
 
         class ParentMethods:
             @cached_method
