r"""
Kirillov-Reshetikhin Tableaux

Kirillov-Reshetikhin tableaux are rectangular tableaux with `r` rows and
`s` columns that naturally arise under the bijection between rigged
configurations and tableaux [RigConBijection]_. They are in bijection with
the elements of the Kirillov-Reshetikhin crystal `B^{r,s}` under the (inverse)
filling map. They do not have to satisfy the semistandard row or column
restrictions. These tensor products are the result from the bijection from
rigged configurations [RigConBijection]_.

For more information, see :class:`KirillovReshetikhinTableaux`
and :class:`TensorProductOfKirillovReshetikhinTableaux`.

AUTHORS:

- Travis Scrimshaw (2012-01-03): Initial version
- Travis Scrimshaw (2012-11-14): Added bijection to KR crystals
"""

#*****************************************************************************
#       Copyright (C) 2012 Travis Scrimshaw <tscrim@ucdavis.edu>
#
#  Distributed under the terms of the GNU General Public License (GPL)
#
#    This code is distributed in the hope that it will be useful,
#    but WITHOUT ANY WARRANTY; without even the implied warranty of
#    MERCHANTABILITY or FITNESS FOR A PARTICULAR PURPOSE.  See the GNU
#    General Public License for more details.
#
#  The full text of the GPL is available at:
#
#                  http://www.gnu.org/licenses/
#*****************************************************************************

# This contains both the parent and element classes. These should be split if
#   the classes grow larger.

from sage.misc.cachefunc import cached_method
from sage.misc.abstract_method import abstract_method
from sage.misc.flatten import flatten

from sage.structure.parent import Parent
from sage.structure.element_wrapper import ElementWrapper

from sage.categories.finite_crystals import FiniteCrystals
from sage.categories.regular_crystals import RegularCrystals

from sage.combinat.crystals.letters import CrystalOfLetters, EmptyLetter
from sage.combinat.root_system.cartan_type import CartanType
from sage.combinat.crystals.tensor_product import CrystalOfWords
from sage.combinat.crystals.tensor_product import TensorProductOfRegularCrystalsElement
from sage.combinat.crystals.kirillov_reshetikhin import horizontal_dominoes_removed, \
  KirillovReshetikhinCrystal, KirillovReshetikhinGenericCrystalElement, \
  partitions_in_box, vertical_dominoes_removed
from sage.combinat.partition import Partition
from sage.combinat.tableau import Tableau

class KirillovReshetikhinTableaux(CrystalOfWords):
    r"""
    Kirillov-Reshetikhin tableaux.

    Kirillov-Reshetikhin tableaux are rectangular tableaux with `r` rows and
    `s` columns that naturally arise under the bijection between rigged
    configurations and tableaux [RigConBijection]_. They are in bijection with
    the elements of the Kirillov-Reshetikhin crystal `B^{r,s}` under the
    (inverse) filling map.

    Whenever `B^{r,s} \cong B(s\Lambda_r)` as a classical crystal (which is
    the case for `B^{r,s}` in type `A_n^{(1)}`, `B^{n,s}` in type `C_n^{(1)}` and `D_{n+1}^{(2)}`,
    `B^{n,s}` and `B^{n-1,s}` in type `D_n^{(1)}`) then the filling map is trivial.

    For `B^{r,s}` in:

    - type `D_n^{(1)}` when `r \leq n-2`,
    - type `B_n^{(1)}` when `r < n`,
    - type `A_{2n-1}^{(2)}` for all `r`,

    the filling map is defined in [OSS2011]_.

    For the spinor cases in type `D_n^{(1)}`, the crystal `B^{k,s}` where
    `k = n-1, n`,  is isomorphic as a classical crystal to `B(s\Lambda_k)`,
    and here we consider the Kirillov-Reshetikhin tableaux as living in
    `B(2s \Lambda_k)` under the natural doubling map. In this case, the
    crystal operators `e_i` and `f_i` act as `e_i^2` and `f_i^2` respectively.
    See [BijectionDn]_.

    For the spinor case in type `B_n^{(1)}`, the crystal `B^{n,s}`, we
    consider the images under the natural doubling map into `B^{n,2s}`.
    The classical components of this crystal are now given by
    removing `2 \times 2` boxes. The filling map is the same as below
    (see the non-spin type `C_n^{(1)}`).

    For `B^{r,s}` in:

    - type `C_n^{(1)}` when `r < n`,
    - type `A_{2n}^{(2)\dagger}` for all `r`,

    the filling map is given as follows. Suppose we are considering the
    (classically) highest weight element in the classical component
    `B(\lambda)`. Then we fill it in with the horizontal dominoes
    `[\bar{\imath}, i]` in the `i`-th row from the top (in English notation)
    and reordering the columns so that they are increasing. Recall from above
    that `B^{n,s} \cong B(s\Lambda_n)` in type `C^{(1)}_n`.

    For `B^{r,s}` in:

    - type `A_{2n}^{(2)}` for all `r`,
    - type `D_{n+1}^{(2)}` when `r < n`,

    the filling map is the same as given in [OSS2011]_ except for
    the rightmost column which is given by the column `[1, 2, \ldots, k,
    \emptyset, \ldots \emptyset]` where `k = (r+x-1)/2` in Step 3 of
    [OSS2011]_.

    For the spinor case in type `D_{n+1}^{(2)}`, the crystal `B^{n,s}`, we
    define the filling map in the same way as in type `D_n^{(1)}`.

    .. NOTE::

        The filling map and classical decompositions in non-spinor cases can
        be classified by how the special node `0` connects with the
        corresponding classical diagram.

    The classical crystal stucture is given by the usual Kashiwara-Nakashima
    tableaux rules. That is to embed this into `B(\Lambda_1)^{\otimes n s}`
    by using the reading word and then applying the classical crystal
    operator. The affine crystal stucture is given by converting to
    the corresponding KR crystal element, performing the affine crystal
    operator, and pulling back to a KR tableau.

    For more information about the bijection between rigged configurations
    and tensor products of Kirillov-Reshetikhin tableaux, see
    :class:`TensorProductOfKirillovReshetikhinTableaux`.

    .. NOTE::

        The tableaux for all non-simply-laced types are provably correct if the
        bijection with :class:`rigged configurations <RiggedConfigurations>`
        holds. Therefore this is currently only proven for `B^{r,1}` or
        `B^{1,s}` and in general for types `A_n^{(1)}` and `D_n^{(1)}`.

    INPUT:

    - ``cartan_type`` -- the Cartan type

    - ``r`` -- the Dynkin diagram index (typically the number of rows)

    - ``s`` -- the number of columns

    EXAMPLES::

        sage: KRT = KirillovReshetikhinTableaux(['A', 4, 1], 2, 1)
        sage: elt = KRT(4, 3); elt
        [[3], [4]]

        sage: KRT = KirillovReshetikhinTableaux(['D', 4, 1], 2, 1)
        sage: elt = KRT(-1, 1); elt
        [[1], [-1]]

    We can create highest weight crystals from a given shape or weight::

        sage: KRT = KirillovReshetikhinTableaux(['D', 4, 1], 2, 2)
        sage: KRT.module_generator(shape=[1,1])
        [[1, 1], [2, -1]]
        sage: KRT.module_generator(column_shape=[2])
        [[1, 1], [2, -1]]
        sage: WS = RootSystem(['D',4,1]).weight_space()
        sage: KRT.module_generator(weight=WS.sum_of_terms([[0,-2],[2,1]]))
        [[1, 1], [2, -1]]
        sage: WSC = RootSystem(['D',4]).weight_space()
        sage: KRT.module_generator(classical_weight=WSC.fundamental_weight(2))
        [[1, 1], [2, -1]]

    We can go between :func:`KirillovReshetikhinCrystal` and
    :class:`KirillovReshetikhinTableaux` elements::

        sage: KRCrys = KirillovReshetikhinCrystal(['D', 4, 1], 2, 2)
        sage: KRTab = KirillovReshetikhinTableaux(['D', 4, 1], 2, 2)
        sage: elt = KRCrys(3, 2); elt
        [[2], [3]]
        sage: k = KRTab(elt); k
        [[2, 1], [3, -1]]
        sage: KRCrys(k)
        [[2], [3]]

    We check that the classical weights in the classical decompositions
    agree in a few different type::

        sage: KRCrys = KirillovReshetikhinCrystal(['D', 4, 1], 2, 2)
        sage: KRTab = KirillovReshetikhinTableaux(['D', 4, 1], 2, 2)
        sage: all(t.classical_weight() == KRCrys(t).classical_weight() for t in KRTab)
        True
        sage: KRCrys = KirillovReshetikhinCrystal(['B', 3, 1], 2, 2)
        sage: KRTab = KirillovReshetikhinTableaux(['B', 3, 1], 2, 2)
        sage: all(t.classical_weight() == KRCrys(t).classical_weight() for t in KRTab)
        True
        sage: KRCrys = KirillovReshetikhinCrystal(['C', 3, 1], 2, 2)
        sage: KRTab = KirillovReshetikhinTableaux(['C', 3, 1], 2, 2)
        sage: all(t.classical_weight() == KRCrys(t).classical_weight() for t in KRTab)
        True
        sage: KRCrys = KirillovReshetikhinCrystal(['D', 4, 2], 2, 2)
        sage: KRTab = KirillovReshetikhinTableaux(['D', 4, 2], 2, 2)
        sage: all(t.classical_weight() == KRCrys(t).classical_weight() for t in KRTab)
        True
        sage: KRCrys = KirillovReshetikhinCrystal(['A', 4, 2], 2, 2)
        sage: KRTab = KirillovReshetikhinTableaux(['A', 4, 2], 2, 2)
        sage: all(t.classical_weight() == KRCrys(t).classical_weight() for t in KRTab)
        True
    """
    @staticmethod
    def __classcall_private__(cls, cartan_type, r, s):
        """
        Normalize the input arguments to ensure unique representation.

        EXAMPLES::

            sage: KRT1 = KirillovReshetikhinTableaux(CartanType(['A',3,1]), 2, 3)
            sage: KRT2 = KirillovReshetikhinTableaux(['A',3,1], 2, 3)
            sage: KRT1 is KRT2
            True
        """
        ct = CartanType(cartan_type)
        if not ct.is_affine():
            raise ValueError("The Cartan type must be affine")

        type = ct.type()
        if ct.is_untwisted_affine():
            if type == 'A':
                return KRTableauxRectangle(ct, r, s)
            if type == 'B':
                if r == ct.classical().rank():
                    return KRTableauxBn(ct, r, s)
                return KRTableauxTypeVertical(ct, r, s)
            if type == 'C':
                if r == ct.classical().rank():
                    return KRTableauxRectangle(ct, r, s)
                return KRTableauxTypeHorizonal(ct, r, s)
            if type == 'D':
                if r == ct.classical().rank() or r == ct.classical().rank() - 1:
                    return KRTableauxSpin(ct, r, s)
                return KRTableauxTypeVertical(ct, r, s)
        else:
            if type == 'BC': # A_{2n}^{(2)}
                return KRTableauxTypeBox(ct, r, s)
            if ct.dual().type() == 'BC': # A_{2n}^{(2)\dagger}
                return KRTableauxTypeHorizonal(ct, r, s)
            if ct.dual().type() == 'B': # A_{2n-1}^{(2)}
                return KRTableauxTypeVertical(ct, r, s)
            if ct.dual().type() == 'C': # D_{n+1}^{(2)}
                if r == ct.dual().classical().rank():
                    return KRTableauxDTwistedSpin(ct, r, s)
                return KRTableauxTypeBox(ct, r, s)
            #if ct.dual().letter == 'F': # E_6^{(2)}
            #if ct.dual().letter == 'G': # D_4^{(3)}

        raise NotImplementedError
        #return super(KirillovReshetikhinTableaux, cls).__classcall__(cls, ct, r, s)

    def __init__(self, cartan_type, r, s):
        r"""
        Initialize ``self``.

        EXAMPLES::

            sage: KRT = KirillovReshetikhinTableaux(['A', 4, 1], 2, 2)
            sage: TestSuite(KRT).run()  # long time
            sage: KRT = KirillovReshetikhinTableaux(['D', 4, 1], 2, 2)
            sage: TestSuite(KRT).run()  # long time
            sage: KRT = KirillovReshetikhinTableaux(['D', 4, 1], 4, 1); KRT
            Kirillov-Reshetikhin tableaux of type ['D', 4, 1] and shape (4, 1)
            sage: TestSuite(KRT).run()
        """
        self._r = r
        self._s = s
        self._cartan_type = cartan_type

        Parent.__init__(self, category=(RegularCrystals(), FiniteCrystals()))

        self.letters = CrystalOfLetters(cartan_type.classical())
        self.module_generators = self._build_module_generators()

    def _repr_(self):
        """
        Return a string representation of ``self``.

        EXAMPLES::

            sage: KirillovReshetikhinTableaux(['A', 4, 1], 2, 3)
            Kirillov-Reshetikhin tableaux of type ['A', 4, 1] and shape (2, 3)
        """
        return "Kirillov-Reshetikhin tableaux of type {} and shape ({}, {})".format(
                self._cartan_type, self._r, self._s)

    def __iter__(self):
        """
        Return the iterator of ``self``.

        EXAMPLES::

            sage: KR = KirillovReshetikhinTableaux(['A', 3, 1], 2, 1)
            sage: g = KR.__iter__()
            sage: g.next()
            [[1], [2]]
            sage: g.next()
            [[1], [3]]
            sage: g.next()
            [[2], [3]]
        """
        index_set = self._cartan_type.classical().index_set()
        from sage.combinat.backtrack import TransitiveIdeal
        return TransitiveIdeal(lambda x: [x.f(i) for i in index_set],
                               self.module_generators).__iter__()

    def module_generator(self, i=None, **options):
        r"""
        Return the specified module generator.

        INPUT:

        - ``i`` -- The index of the module generator

        We can also get a module generator by using one of the following
        optional arguments:

        - ``shape`` -- The associated shape
        - ``column_shape`` -- The shape given as columns (a column of length
          `k` correspond to a classical weight `\omega_k`)
        - ``weight`` -- The weight
        - ``classical_weight`` -- The classical weight

        EXAMPLES::

            sage: KRT = KirillovReshetikhinTableaux(['D', 4, 1], 2, 2)
            sage: KRT.module_generator(1)
            [[1, 1], [2, -1]]
            sage: KRT.module_generator(shape=[1,1])
            [[1, 1], [2, -1]]
            sage: KRT.module_generator(column_shape=[2])
            [[1, 1], [2, -1]]
            sage: WS = RootSystem(['D',4,1]).weight_space()
            sage: KRT.module_generator(weight=WS.sum_of_terms([[0,-2],[2,1]]))
            [[1, 1], [2, -1]]
            sage: WSC = RootSystem(['D',4]).weight_space()
            sage: KRT.module_generator(classical_weight=WSC.fundamental_weight(2))
            [[1, 1], [2, -1]]

            sage: KRT = KirillovReshetikhinTableaux(['A', 3, 1], 2, 2)
            sage: KRT.module_generator()
            [[1, 1], [2, 2]]
        """
        if i is not None:
            return self.module_generators[i]
        n = self._cartan_type.classical().rank()
        if "shape" in options:
            shape = list(options["shape"])
            # Make sure the shape is the correct length
            if len(shape) < n:
                shape.extend( [0]*(n - len(shape)) )
            for mg in self.module_generators:
                if list(mg.classical_weight().to_vector()) == shape:
                    return mg
            return None
        if "column_shape" in options:
            shape = list(Partition(options["column_shape"]).conjugate())
            if len(shape) < self._cartan_type.classical().rank():
                shape.extend( [0]*(n - len(shape)) )
            for mg in self.module_generators:
                if list(mg.classical_weight().to_vector()) == shape:
                    return mg
            return None
        if "weight" in options:
            wt = options["weight"]
            for mg in self.module_generators:
                if mg.weight() == wt:
                    return mg
            return None
        if "classical_weight" in options:
            wt = options["classical_weight"]
            for mg in self.module_generators:
                if mg.classical_weight() == wt:
                    return mg
            return None
        if len(self.module_generators) == 1:
            return self.module_generators[0]
        raise ValueError("Invalid parameter")

    @abstract_method
    def _build_module_generators(self):
        """
        Build the module generators.

        EXAMPLES::

            sage: KRT = KirillovReshetikhinTableaux(['A', 4, 1], 2, 3)
            sage: KRT._build_module_generators()
            ([[1, 1, 1], [2, 2, 2]],)
        """

    @abstract_method
    def from_kirillov_reshetikhin_crystal(self, krc):
        """
        Construct an element of ``self`` from the Kirillov-Reshetikhin
        crystal element ``krc``.

        EXAMPLES::

            sage: KRT = KirillovReshetikhinTableaux(['A', 4, 1], 2, 1)
            sage: C = KirillovReshetikhinCrystal(['A',4,1], 2, 1)
            sage: krc = C(4,3); krc
            [[3], [4]]
            sage: KRT.from_kirillov_reshetikhin_crystal(krc)
            [[3], [4]]
        """

    def _element_constructor_(self, *lst, **options):
        """
        Construct a :class:`KirillovReshetikhinTableauxElement`.

        EXAMPLES::

            sage: KRT = KirillovReshetikhinTableaux(['A', 4, 1], 2, 1)
            sage: KRT(3, 4) # indirect doctest
            [[4], [3]]
            sage: KRT(4, 3)
            [[3], [4]]
        """
        if isinstance(lst[0], KirillovReshetikhinGenericCrystalElement):
            # Check to make sure it can be converted
            if lst[0].cartan_type() != self.cartan_type() \
              or lst[0].parent().r() != self._r or lst[0].parent().s() != self._s:
                raise ValueError("The Kirillov-Reshetikhin crystal must have the same Cartan type and (r,s)")
            return self.from_kirillov_reshetikhin_crystal(lst[0])

        return self.element_class(self, list(lst), **options)

    def r(self):
        """
        Return the value `r` for this tableaux class which corresponds to the
        number of rows.

        EXAMPLES::

            sage: KRT = KirillovReshetikhinTableaux(['A', 4, 1], 2, 1)
            sage: KRT.r()
            2
        """
        return self._r

    def s(self):
        """
        Return the value `s` for this tableaux class which corresponds to the
        number of columns.

        EXAMPLES::

            sage: KRT = KirillovReshetikhinTableaux(['A', 4, 1], 2, 1)
            sage: KRT.s()
            1
        """
        return self._s

    @cached_method
    def kirillov_reshetikhin_crystal(self):
        """
        Return the corresponding
        :func:`Kirillov-Reshetikhin crystal<KirillovReshetikhinCrystal>`.

        EXAMPLES::

            sage: KirillovReshetikhinTableaux(['A', 4, 1], 2, 1).kirillov_reshetikhin_crystal()
            Kirillov-Reshetikhin crystal of type ['A', 4, 1] with (r,s)=(2,1)
        """
        return KirillovReshetikhinCrystal(self._cartan_type, self._r, self._s)

class KRTableauxRectangle(KirillovReshetikhinTableaux):
    r"""
    Kirillov-Reshetkhin tableaux `B^{r,s}` whose module generator is a single
    `r \times s` rectangle.

    These are Kirillov-Reshetkhin tableaux `B^{r,s}` of type:

    - `A_n^{(1)}` for all `1 \leq r \leq n`,
    - `C_n^{(1)}` when `r = n`.

    TESTS::

        sage: KRT = KirillovReshetikhinTableaux(['A', 3, 1], 2, 2)
        sage: TestSuite(KRT).run()
        sage: KRT = KirillovReshetikhinTableaux(['C', 3, 1], 3, 2)
        sage: TestSuite(KRT).run() # long time
    """
    def _build_module_generators(self):
        r"""
        Build the module generators.

        There is only one module generator which corresponds to a single
        `r \times s` rectangle.

        EXAMPLES::

            sage: KRT = KirillovReshetikhinTableaux(['A', 4, 1], 2, 3)
            sage: KRT._build_module_generators()
            ([[1, 1, 1], [2, 2, 2]],)
        """
        tableau = []
        for i in range(self._s):
            tableau.append( [self._r - j for j in range(self._r)] )

        return (self.element_class(self, [self.letters(x) for x in flatten(tableau)]),)

    def from_kirillov_reshetikhin_crystal(self, krc):
        """
        Construct a :class:`KirillovReshetikhinTableauxElement`.

        EXAMPLES::

            sage: KRT = KirillovReshetikhinTableaux(['A', 4, 1], 2, 1)
            sage: C = KirillovReshetikhinCrystal(['A',4,1], 2, 1)
            sage: krc = C(4,3); krc
            [[3], [4]]
            sage: KRT.from_kirillov_reshetikhin_crystal(krc)
            [[3], [4]]
        """
        # To build a KR tableau from a KR crystal:
        # 1 - start with the highest weight KR tableau
        # 2 - determine a path from the KR crystal to its highest weight
        # 3 - apply the inverse path to the highest weight KR tableau
        f_str = reversed(krc.lift().to_highest_weight()[1])
        return self.module_generators[0].f_string(f_str)

class KRTableauxTypeVertical(KirillovReshetikhinTableaux):
    r"""
    Kirillov-Reshetkihn tableaux `B^{r,s}` of type:

    - `D_n^{(1)}` for all `1 \leq r < n-1`,
    - `B_n^{(1)}` for all `1 \leq r < n`,
    - `A_{2n-1}^{(2)}` for all `1 \leq r \leq n`.

    TESTS::

        sage: KRT = KirillovReshetikhinTableaux(['D', 4, 1], 1, 1)
        sage: TestSuite(KRT).run()
        sage: KRT = KirillovReshetikhinTableaux(['B', 3, 1], 2, 2)
        sage: TestSuite(KRT).run() # long time
        sage: KRT = KirillovReshetikhinTableaux(['A', 5, 2], 2, 2)
        sage: TestSuite(KRT).run() # long time
    """
    def _fill(self, weight):
        r"""
        Return the highest weight KR tableau of weight ``weight``.

        INPUT:

        - ``weight`` -- The weight of the highest weight KR tableau (the
          conjugate of the shape of the KR crystal's tableau)

        OUTPUT:

        - A `r \times s` tableau

        EXAMPLES::

            sage: KRT = KirillovReshetikhinTableaux(['D', 4, 1], 2, 1)
            sage: KRT._fill([])
            [[1], [-1]]
            sage: KRT = KirillovReshetikhinTableaux(['D', 14, 1], 12, 7)
            sage: KRT._fill([10,10,8,2,2,2])
            [[1, 1, 1, 1, 1, 7, 1], [2, 2, 2, 2, 2, 8, 2], [3, 3, 7, 9, 7, 9, 3], [4, 4, 8, 10, 8, 10, 4], [5, 5, 9, 11, 9, 11, 5], [6, 6, 10, 12, 10, 12, 6], [7, 7, 11, -12, 11, -12, 7], [8, 8, 12, -11, 12, -11, 8], [9, 9, -12, -10, -12, -10, 9], [10, 10, -11, -9, -11, -9, -9], [-12, 11, -10, -8, -10, -8, -8], [-11, 12, -9, -7, -9, -7, -7]]
            sage: KRT._fill([10,10,6,2,2,2])
            [[1, 1, 1, 1, 1, 5, 1], [2, 2, 2, 2, 2, 6, 2], [3, 3, 9, 7, 9, 7, 3], [4, 4, 10, 8, 10, 8, 4], [5, 5, 11, 9, 11, 9, 5], [6, 6, 12, 10, 12, 10, 6], [7, 7, -12, 11, -12, 11, 7], [8, 8, -11, 12, -11, 12, 8], [9, 9, -10, -12, -10, -12, -8], [10, 10, -9, -11, -9, -11, -7], [-12, 11, -8, -10, -8, -10, -6], [-11, 12, -7, -9, -7, -9, -5]]
        """
        # Add zeros until the shape has length s
        weight_list = list(weight) # Make sure we have a list
        while len(weight_list) != self._s:
            weight_list.append(0)

        tableau = []
        i = 0
        # Step 0 - Fill first columns of height r
        while i < self._s and weight_list[i] == self._r:
            tableau.append( [self._r - j for j in range(self._r)] )
            i += 1

        # Step 1 - Add the alternating columns until we hit an odd number of columns
        c = -1
        while i < self._s:
            # If it is an odd number of columns
            if i == self._s - 1 or weight_list[i] != weight_list[i+1]:
                c = weight_list[i]
                i += 1
                break
            temp_list = [-(weight_list[i] + j + 1) for j in range(self._r - weight_list[i])]
            for j in range(weight_list[i]):
                temp_list.append(weight_list[i] - j)
            tableau.append(temp_list)
            tableau.append( [self._r - j for j in range(self._r)] )
            i += 2

        # Step 2 - Add the x dependent columns
        x = c + 1
        while i < self._s:
            temp_list = [-x - j for j in range(self._r - x + 1)] # +1 for indexing
            for j in range(x - weight_list[i] - 1): # +1 for indexing
                temp_list.append(self._r - j)
            x = temp_list[-1] # This is the h+1 entry of the column
            for j in range(weight_list[i]):
                temp_list.append(weight_list[i] - j)

            tableau.append(temp_list)
            i += 1

        # Step 3 - Add the final column
        if c > -1:
            val = (self._r + x - 1) / 2
            temp_list = [-x - j for j in range(self._r - val)]
            for j in range(val):
                temp_list.append(val - j)
            tableau.append(temp_list)

        return self.element_class(self, [self.letters(x) for x in flatten(tableau)])

    def _build_module_generators(self):
        """
        Build the module generators.

        EXAMPLES::

            sage: KRT = KirillovReshetikhinTableaux(['D',4,1], 2, 3)
            sage: KRT._build_module_generators()
            ([[-2, 1, 1], [-1, 2, -1]], [[1, -2, 1], [2, -1, 2]],
             [[1, 1, 1], [2, 2, -1]], [[1, 1, 1], [2, 2, 2]])
        """
        return tuple(self._fill(weight) for weight in
                     horizontal_dominoes_removed(self._s, self._r))

    def from_kirillov_reshetikhin_crystal(self, krc):
        """
        Construct an element of ``self`` from the Kirillov-Reshetikhin
        crystal element ``krc``.

        EXAMPLES::

            sage: KRT = KirillovReshetikhinTableaux(['D',4,1], 2,3)
            sage: C = KirillovReshetikhinCrystal(['D',4,1], 2,3)
            sage: krc = C(4,3); krc
            [[3], [4]]
            sage: KRT.from_kirillov_reshetikhin_crystal(krc)
            [[3, -2, 1], [4, -1, 2]]
        """
        # To build a KR tableau from a KR crystal:
        # 1 - start with a highest weight KR tableau generated from the
        #  shape of the KR crystal
        # 2 - determine a path from the KR crystal to its highest weight
        # 3 - apply the inverse path to the highest weight KR tableau
        lifted = krc.lift()
        weight = lifted.to_tableau().shape().conjugate()
        f_str = reversed(lifted.to_highest_weight()[1])
        return self._fill(weight).f_string(f_str)

class KRTableauxTypeHorizonal(KirillovReshetikhinTableaux):
    r"""
    Kirillov-Reshetikhin tableaux `B^{r,s}` of type:

    - `C_n^{(1)}` for `1 \leq r < n`,
    - `A_{2n}^{(2)\dagger}` for `1 \leq r \leq n`.

    TESTS::

        sage: KRT = KirillovReshetikhinTableaux(['C', 3, 1], 2, 2)
        sage: TestSuite(KRT).run() # long time
        sage: KRT = KirillovReshetikhinTableaux(CartanType(['A', 4, 2]).dual(), 2, 2)
        sage: TestSuite(KRT).run()
    """
    def _fill(self, shape):
        r"""
        Return the highest weight KR tableau of weight ``shape``.

        INPUT:

        - ``shape`` -- The shape of the KR crystal's tableau

        OUTPUT:

        - A `r \times s` tableau

        EXAMPLES::

            sage: KRT = KirillovReshetikhinTableaux(['C', 5, 1], 3, 5)
            sage: KRT._fill([3,3,1])
            [[1, 1, 1, -3, 1], [2, 2, 2, -2, 2], [3, -3, 3, -1, 3]]
            sage: KRT = KirillovReshetikhinTableaux(['C', 10, 1], 5, 6)
            sage: KRT._fill([6,4,2,2])
            [[1, 1, 1, 1, 1, 1], [2, 2, 2, 2, -5, 2], [3, 3, -5, 3, -4, 3], [4, 4, -4, 4, -3, 4], [-5, 5, -3, 5, -2, 5]]
            sage: KRT._fill([6,4])
            [[1, 1, 1, 1, 1, 1], [2, 2, 2, 2, -5, 2], [-5, 3, -5, 3, -4, 3], [-4, 4, -4, 4, -3, 4], [-3, 5, -3, 5, -2, 5]]
        """
        # Add zeros until the shape has length s
        shape_list = list(shape) # Make sure we have a list
        while len(shape_list) != self._r:
            shape_list.append(0)

        lst = []
        for col in range(1, self._s+1):
            if (self._s - col) % 2 == 0:
                lst.extend( [self.letters(self._r - x) for x in range(self._r)] )
            else:
                m = self._r
                for j, val in enumerate(shape_list):
                    if col >= val:
                        m = j
                        break
                lst.extend([self.letters(-x) for x in range(m+1, self._r+1)])
                lst.extend([self.letters(m - x) for x in range(m)])

        return self.element_class(self, lst)

    def _build_module_generators(self):
        """
        Build the module generators.

        EXAMPLES::

            sage: KRT = KirillovReshetikhinTableaux(['C',4,1], 2, 3)
            sage: KRT._build_module_generators()
            ([[1, -2, 1], [2, -1, 2]], [[1, 1, 1], [2, -2, 2]], [[1, 1, 1], [2, 2, 2]])
        """
        return tuple(self._fill(shape) for shape in horizontal_dominoes_removed(self._r, self._s))

    def from_kirillov_reshetikhin_crystal(self, krc):
        """
        Construct an element of ``self`` from the Kirillov-Reshetikhin
        crystal element ``krc``.

        EXAMPLES::

            sage: KRT = KirillovReshetikhinTableaux(['C',4,1], 2,3)
            sage: C = KirillovReshetikhinCrystal(['C',4,1], 2,3)
            sage: krc = C(4,3); krc
            [[3], [4]]
            sage: KRT.from_kirillov_reshetikhin_crystal(krc)
            [[3, -2, 1], [4, -1, 2]]
        """
        # To build a KR tableau from a KR crystal:
        # 1 - start with a highest weight KR tableau generated from the
        #  shape of the KR crystal
        # 2 - determine a path from the KR crystal to its highest weight
        # 3 - apply the inverse path to the highest weight KR tableau
        lifted = krc.lift()
        shape = lifted.to_tableau().shape()
        f_str = reversed(lifted.to_highest_weight()[1])
        return self._fill(shape).f_string(f_str)

class KRTableauxTypeBox(KRTableauxTypeVertical):
    r"""
    Kirillov-Reshetikhin tableaux `B^{r,s}` of type:

    - `A_{2n}^{(2)}` for all `r \leq n`,
    - `D_{n+1}^{(2)}` for all `r < n`.

    TESTS::

        sage: KRT = KirillovReshetikhinTableaux(['A', 4, 2], 2, 2)
        sage: TestSuite(KRT).run()
        sage: KRT = KirillovReshetikhinTableaux(['D', 4, 2], 2, 2)
        sage: TestSuite(KRT).run() # long time
    """
    def _fill(self, weight):
        r"""
        Return the highest weight KR tableau of weight ``weight``.

        INPUT:

        - ``weight`` -- The weight of the highest weight KR tableau (the
          conjugate of the shape of the KR crystal's tableau)

        OUTPUT:

        - A `r \times s` tableau

        EXAMPLES::

            sage: KRT = KirillovReshetikhinTableaux(['D', 4, 1], 2, 1)
            sage: KRT._fill([])
            [[1], [-1]]
            sage: KRT = KirillovReshetikhinTableaux(['D', 14, 1], 12, 7)
            sage: KRT._fill([10,10,8,2,2,2])
            [[1, 1, 1, 1, 1, 7, 1], [2, 2, 2, 2, 2, 8, 2], [3, 3, 7, 9, 7, 9, 3], [4, 4, 8, 10, 8, 10, 4], [5, 5, 9, 11, 9, 11, 5], [6, 6, 10, 12, 10, 12, 6], [7, 7, 11, -12, 11, -12, 7], [8, 8, 12, -11, 12, -11, 8], [9, 9, -12, -10, -12, -10, 9], [10, 10, -11, -9, -11, -9, -9], [-12, 11, -10, -8, -10, -8, -8], [-11, 12, -9, -7, -9, -7, -7]]
            sage: KRT._fill([10,10,6,2,2,2])
            [[1, 1, 1, 1, 1, 5, 1], [2, 2, 2, 2, 2, 6, 2], [3, 3, 9, 7, 9, 7, 3], [4, 4, 10, 8, 10, 8, 4], [5, 5, 11, 9, 11, 9, 5], [6, 6, 12, 10, 12, 10, 6], [7, 7, -12, 11, -12, 11, 7], [8, 8, -11, 12, -11, 12, 8], [9, 9, -10, -12, -10, -12, -8], [10, 10, -9, -11, -9, -11, -7], [-12, 11, -8, -10, -8, -10, -6], [-11, 12, -7, -9, -7, -9, -5]]
        """
        # Add zeros until the shape has length s
        weight_list = list(weight) # Make sure we have a list
        while len(weight_list) != self._s:
            weight_list.append(0)

        tableau = []
        i = 0
        # Step 0 - Fill first columns of height r
        while i < self._s and weight_list[i] == self._r:
            tableau.append( [self._r - j for j in range(self._r)] )
            i += 1

        # Step 1 - Add the alternating columns until we hit an odd number of columns
        c = -1
        while i < self._s:
            # If it is an odd number of columns
            if i == self._s - 1 or weight_list[i] != weight_list[i+1]:
                c = weight_list[i]
                i += 1
                break
            temp_list = [-(weight_list[i] + j + 1) for j in range(self._r - weight_list[i])]
            for j in range(weight_list[i]):
                temp_list.append(weight_list[i] - j)
            tableau.append(temp_list)
            tableau.append( [self._r - j for j in range(self._r)] )
            i += 2

        # Step 2 - Add the x dependent columns
        x = c + 1
        while i < self._s:
            temp_list = [-x - j for j in range(self._r - x + 1)] # +1 for indexing
            for j in range(x - weight_list[i] - 1): # +1 for indexing
                temp_list.append(self._r - j)
            x = temp_list[-1] # This is the h+1 entry of the column
            for j in range(weight_list[i]):
                temp_list.append(weight_list[i] - j)

            tableau.append(temp_list)
            i += 1

        # Step 3 - Add the final column
        if c > -1:
            val = x - 1
            temp_list = ['E' for j in range(self._r - val)]
            for j in range(val):
                temp_list.append(val - j)
            tableau.append(temp_list)

        return self.element_class(self, [self.letters(x) for x in flatten(tableau)])

    def _build_module_generators(self):
        """
        Build the module generators.

        EXAMPLES::

            sage: KRT = KirillovReshetikhinTableaux(['A',4,2], 2, 2)
            sage: KRT._build_module_generators()
            ([[-2, 1], [-1, 2]], [[2, 1], [-2, E]], [[1, E], [2, E]],
             [[1, 1], [-2, 2]], [[1, 1], [2, E]], [[1, 1], [2, 2]])
        """
        return tuple(self._fill(weight) for weight in partitions_in_box(self._s, self._r))

class KRTableauxSpin(KRTableauxRectangle):
    r"""
    Kirillov-Reshetikhin tableaux `B^{r,s}` of type `D_n^{(1)}` with
    `r = n, n-1`.

    TESTS::

        sage: KRT = KirillovReshetikhinTableaux(['D', 4, 1], 3, 2)
        sage: TestSuite(KRT).run()
        sage: KRT = KirillovReshetikhinTableaux(['D', 4, 1], 4, 2)
        sage: TestSuite(KRT).run()
    """
    def _build_module_generators(self):
        r"""
        Build the module generators.

        There is only one module generator which corresponds to a single
        `n \times s` rectangle.

        EXAMPLES::

            sage: KRT = KirillovReshetikhinTableaux(['D', 4, 1], 3, 3)
            sage: KRT._build_module_generators()
            ([[1, 1, 1], [2, 2, 2], [3, 3, 3], [-4, -4, -4]],)
            sage: KRT = KirillovReshetikhinTableaux(['D', 4, 1], 4, 3)
            sage: KRT._build_module_generators()
            ([[1, 1, 1], [2, 2, 2], [3, 3, 3], [4, 4, 4]],)
        """
        n = self.cartan_type().classical().rank()
        if self._r == n:
            return KRTableauxRectangle._build_module_generators(self)

        tableau = []
        for i in range(self._s):
            tableau.append( [-n] + [self._r - j for j in range(self._r)] )

        return (self.element_class(self, [self.letters(x) for x in flatten(tableau)]),)

class KRTableauxBn(KRTableauxTypeHorizonal):
    """
    Kirillov-Reshetkhin tableaux `B^{n,s}` of type `B_n^{(1)}`.

    TESTS::

        sage: KRT = KirillovReshetikhinTableaux(['B', 2, 1], 2, 3)
        sage: TestSuite(KRT).run()
    """
    def _build_module_generators(self):
        """
        Build the module generators.

        EXAMPLES::

            sage: KRT = KirillovReshetikhinTableaux(['B', 2, 1], 2, 2)
            sage: KRT._build_module_generators()
            ([[-2, 1], [-1, 2]], [[1, 1], [2, 2]])
        """
        odd = int(self._s % 2)
        shapes = [[int(x * 2 + odd) for x in sh] for sh
                   in vertical_dominoes_removed(self._r, self._s // 2)]
        return tuple(self._fill(sh) for sh in shapes)

    def from_kirillov_reshetikhin_crystal(self, krc):
        """
        Construct an element of ``self`` from the Kirillov-Reshetikhin
        crystal element ``krc``.

        EXAMPLES::

            sage: KR = KirillovReshetikhinTableaux(['B',3,1], 3,3)
            sage: C = KirillovReshetikhinCrystal(['B',3,1], 3,3)
            sage: krc = C.module_generators[1].f_string([3,2,3,1,3,3]); krc
            [++-, [[2], [0], [-3]]]
            sage: KR.from_kirillov_reshetikhin_crystal(krc)
            [[1, 1, 2], [2, 2, -3], [-3, -3, -1]]
        """
        # To build a KR tableau from a type B_n spinor KR crystal:
        # 1 - determine a path from the KR crystal to its highest weight
        # 2 - find the corresponding highest weight KR tableau
        # 3 - apply the inverse path to the highest weight KR tableau
        lifted = krc.lift()
        to_hw = lifted.to_highest_weight()
        f_str = reversed(to_hw[1])
        wt = to_hw[0].weight()
        for x in self.module_generators:
            if x.classical_weight() / 2 == wt:
                return x.f_string(f_str)
        raise ValueError("No matching highest weight element found")

class KirillovReshetikhinTableauxElement(TensorProductOfRegularCrystalsElement):
    r"""
    A Kirillov-Reshetikhin tableau.

    For more information, see :class:`KirillovReshetikhinTableaux` and
    :class:`TensorProductOfKirillovReshetikhinTableaux`.
    """
    def __init__(self, parent, list, **options):
        r"""
        Initialize ``self``.

        EXAMPLES::

            sage: KRT = KirillovReshetikhinTableaux(['A', 4, 1], 2, 1)
            sage: elt = KRT(4, 3); elt
            [[3], [4]]
            sage: TestSuite(elt).run()
        """
        # Make sure we are a list of letters
        if list != [] and not isinstance(list[0], (parent.letters.element_class, EmptyLetter)):
            list = [parent.letters(x) for x in list]
        TensorProductOfRegularCrystalsElement.__init__(self, parent, list)

    def _repr_(self):
        """
        Return the string representation of ``self``.

        EXAMPLES::

            sage: KRT = KirillovReshetikhinTableaux(['A', 4, 1], 2, 1)
            sage: KRT(3,2)
            [[2], [3]]
        """
        return repr(self.to_array())

    def _repr_diagram(self):
<<<<<<< HEAD
        """
        Return a string representation of ``self`` as a diagram.

        EXAMPLES::

            sage: KRT = KirillovReshetikhinTableaux(['A',4,1], 2,2)
            sage: elt = KRT(2,1,4,3)
            sage: print elt._repr_diagram()
              1  3
              2  4
        """
=======
        """
        Return a string representation of ``self`` as a diagram.

        EXAMPLES::

            sage: KRT = KirillovReshetikhinTableaux(['A',4,1], 2,2)
            sage: elt = KRT(2,1,4,3)
            sage: print elt._repr_diagram()
              1  3
              2  4
        """
>>>>>>> 8029bc64
        return self.to_tableau()._repr_diagram()

    def _latex_(self):
        r"""
        Return a latex representation of ``self``.

        EXAMPLES::

            sage: KRT = KirillovReshetikhinTableaux(['A', 4, 1], 2, 3)
            sage: latex(KRT(3,2,4,2,4,3))
            {\def\lr#1{\multicolumn{1}{|@{\hspace{.6ex}}c@{\hspace{.6ex}}|}{\raisebox{-.3ex}{$#1$}}}
            \raisebox{-.6ex}{$\begin{array}[b]{*{3}c}\cline{1-3}
            \lr{2}&\lr{2}&\lr{3}\\\cline{1-3}
            \lr{3}&\lr{4}&\lr{4}\\\cline{1-3}
            \end{array}$}
            }
        """
        from sage.combinat.output import tex_from_array
        return tex_from_array([[val._latex_() for val in row] for row in self.to_array()])
<<<<<<< HEAD

    def _ascii_art_(self):
        r"""
        Return an ASCII art representation of ``self``.

        EXAMPLES::

            sage: KRT = KirillovReshetikhinTableaux(['A',4,1], 2,2)
            sage: ascii_art(KRT(2,1,4,3))
              1  3
              2  4
        """
        from sage.misc.ascii_art import AsciiArt
        return AsciiArt(self._repr_diagram().splitlines())

=======

    def _ascii_art_(self):
        r"""
        Return an ASCII art representation of ``self``.

        EXAMPLES::

            sage: KRT = KirillovReshetikhinTableaux(['A',4,1], 2,2)
            sage: ascii_art(KRT(2,1,4,3))
              1  3
              2  4
        """
        from sage.misc.ascii_art import AsciiArt
        return AsciiArt(self._repr_diagram().splitlines())

>>>>>>> 8029bc64
    def to_kirillov_reshetikhin_crystal(self):
        r"""
        Construct a :func:`KirillovReshetikhinCrystal` element from ``self``.

        We construct the Kirillov-Reshetikhin crystal element as follows:

        1. Determine the shape `\lambda` of the KR crystal from the weight.
        2. Determine a path `e_{i_1} e_{i_2} \cdots e_{i_k}` to the highest
           weight.
        3. Apply `f_{i_k} \cdots f_{i_2} f_{i_1}` to a highest weight KR
           crystal of shape `\lambda`.

        EXAMPLES::

            sage: KRT = KirillovReshetikhinTableaux(['D',4,1], 2,2)
            sage: elt = KRT(3,2,-1,1); elt
            [[2, 1], [3, -1]]
            sage: elt.to_kirillov_reshetikhin_crystal()
            [[2], [3]]

        TESTS:

        Spinor tests::

            sage: KRT = KirillovReshetikhinTableaux(['D',4,1], 4, 3)
            sage: KRC = KirillovReshetikhinCrystal(['D',4,1], 4, 3)
            sage: elt = KRT(-3,-4,2,1,-3,-4,2,1,-2,-4,3,1); elt
            [[1, 1, 1], [2, 2, 3], [-4, -4, -4], [-3, -3, -2]]
            sage: ret = elt.to_kirillov_reshetikhin_crystal(); ret
            [++--, [[1], [3], [-4], [-3]]]
            sage: test = KRT(ret); test
            [[1, 1, 1], [2, 2, 3], [-4, -4, -4], [-3, -3, -2]]
            sage: test == elt
            True
        """
        return self.parent().kirillov_reshetikhin_crystal()(self)

    @cached_method
    def to_array(self, rows=True):
        r"""
        Return a 2-dimensional array representation of this
        Kirillov-Reshetikhin element.

        If the output is in rows, then it outputs the top row first (in the
        English convention) from left to right.

        For example: if the reading word is `[2, 1, 4, 3]`, so as a
        `2 \times 2` tableau::

            1 3
            2 4

        we output ``[[1, 3], [2, 4]]``.

        If the output is in columns, then it outputs the leftmost column first
        with the bottom element first. In other words this parses the reading
        word into its columns.

        Continuing with the previous example, the output would be
        ``[[2, 1], [4, 3]]``.

        INPUT:

        - ``rows`` -- (Default: ``True``) Set to ``True`` if the resulting
          array is by row, otherwise it is by column.

        EXAMPLES::

            sage: KRT = KirillovReshetikhinTableaux(['A', 4, 1], 2, 2)
            sage: elt = KRT(2, 1, 4, 3)
            sage: elt.to_array()
            [[1, 3], [2, 4]]
            sage: elt.to_array(False)
            [[2, 1], [4, 3]]
        """
        ret_list = []
        h = self.parent()._r
        s = self.parent()._s
        if rows:
            for i in reversed(range(h)):
                row = []
                for j in range(s):
                    row.append(self[j * h + i])
                ret_list.append(row)
        else:
            for j in range(s):
                col = []
                for i in range(h):
                    col.append(self[j * h + i])
                ret_list.append(col)

        return ret_list

    @cached_method
    def to_tableau(self):
        """
        Return a :class:`Tableau` object of ``self``.

        EXAMPLES::

            sage: KRT = KirillovReshetikhinTableaux(['A', 4, 1], 2, 2)
            sage: elt = KRT(2, 1, 4, 3); elt
            [[1, 3], [2, 4]]
            sage: t = elt.to_tableau(); t
            [[1, 3], [2, 4]]
            sage: type(t)
            <class 'sage.combinat.tableau.Tableaux_all_with_category.element_class'>
        """
        return Tableau(self.to_array())

    def pp(self):
        """
        Pretty print ``self``.

        EXAMPLES::

            sage: KRT = KirillovReshetikhinTableaux(['A', 4, 1], 2, 2)
            sage: elt = KRT(2, 1, 4, 3); elt
            [[1, 3], [2, 4]]
            sage: elt.pp()
            1  3
            2  4
        """
        self.to_tableau().pp()

    def to_classical_highest_weight(self, index_set=None):
        r"""
        Return the classical highest weight element corresponding to ``self``.

        INPUT:

        - ``index_set`` -- (Default: ``None``) Return the highest weight
          with respect to the index set. If ``None`` is passed in, then this
          uses the classical index set.

        OUTPUT:

        A pair ``[H, f_str]`` where ``H`` is the highest weight element and
        ``f_str`` is a list of `a_i` of `f_{a_i}` needed to reach ``H``.

        EXAMPLES::

            sage: KRTab = KirillovReshetikhinTableaux(['D',4,1], 2,2)
            sage: elt = KRTab(3,2,-1,1); elt
            [[2, 1], [3, -1]]
            sage: elt.to_classical_highest_weight()
            [[[1, 1], [2, -1]], [1, 2]]
        """
        if index_set is None:
            index_set = self.parent()._cartan_type.classical().index_set()
        for i in index_set:
            next = self.e(i)
            if next is not None:
                hw = next.to_classical_highest_weight(index_set=index_set)
                return [hw[0], [i] + hw[1]]
        return [self, []]

    def weight(self):
        """
        Return the weight of ``self``.

        EXAMPLES::

            sage: KR = KirillovReshetikhinTableaux(['D',4,1], 2, 2)
            sage: KR.module_generators[1].weight()
            -2*Lambda[0] + Lambda[2]
        """
        return self.Phi() - self.Epsilon()

    @cached_method
    def classical_weight(self):
        r"""
        Return the classical weight of ``self``.

        EXAMPLES::

            sage: KRT = KirillovReshetikhinTableaux(['D',4,1], 2,2)
            sage: elt = KRT(3,2,-1,1); elt
            [[2, 1], [3, -1]]
            sage: elt.classical_weight()
            (0, 1, 1, 0)
        """
        F = self.cartan_type().classical().root_system()
        if F.ambient_space() is None:
            WLR = F.weight_lattice()
        else:
            WLR = F.ambient_space()
        weight = lambda x: x.weight()
        return sum((weight(self[j]) for j in range(len(self))), WLR.zero())

    def e(self, i):
        """
        Perform the action of `e_i` on ``self``.

        .. TODO::

            Implement a direct action of `e_0` without moving to KR crystals.

        EXAMPLES::

            sage: KRT = KirillovReshetikhinTableaux(['D',4,1], 2,2)
            sage: KRT.module_generators[0].e(0)
            [[-2, 1], [-1, -1]]
        """
        if i == 0:
            ret = self.to_kirillov_reshetikhin_crystal().e0()
            if ret is None:
                return None
            return ret.to_kirillov_reshetikhin_tableau()
        return TensorProductOfRegularCrystalsElement.e(self, i)

    def f(self, i):
        """
        Perform the action of `f_i` on ``self``.

        .. TODO::

            Implement a direct action of `f_0` without moving to KR crystals.

        EXAMPLES::

            sage: KRT = KirillovReshetikhinTableaux(['D',4,1], 2,2)
            sage: KRT.module_generators[0].f(0)
            [[1, 1], [2, -1]]
        """
        if i == 0:
            ret = self.to_kirillov_reshetikhin_crystal().f0()
            if ret is None:
                return None
            return ret.to_kirillov_reshetikhin_tableau()
        return TensorProductOfRegularCrystalsElement.f(self, i)

    def epsilon(self, i):
        r"""
        Compute `\epsilon_i` of ``self``.

        .. TODO::

            Implement a direct action of `\epsilon_0` without moving to
            KR crystals.

        EXAMPLES::

            sage: KRT = KirillovReshetikhinTableaux(['D',4,1], 2,2)
            sage: KRT.module_generators[0].epsilon(0)
            2
        """
        if i == 0:
            return self.to_kirillov_reshetikhin_crystal().epsilon0()
        return TensorProductOfRegularCrystalsElement.epsilon(self, i)

    def phi(self, i):
        r"""
        Compute `\phi_i` of ``self``.

        .. TODO::

            Compute `\phi_0` without moving to KR crystals.

        EXAMPLES::

            sage: KRT = KirillovReshetikhinTableaux(['D',4,1], 2,2)
            sage: KRT.module_generators[0].phi(0)
            2
        """
        if i == 0:
            return self.to_kirillov_reshetikhin_crystal().phi0()
        return TensorProductOfRegularCrystalsElement.phi(self, i)

KirillovReshetikhinTableaux.Element = KirillovReshetikhinTableauxElement

class KRTableauxSpinElement(KirillovReshetikhinTableauxElement):
    r"""
    Kirillov-Reshetikhin tableau for spinors.

    Here we are in the embedding `B(\Lambda_n) \hookrightarrow
    B(2 \Lambda_n)`, so `e_i` and `f_i` act by `e_i^2` and `f_i^2`
    respectively for all `i \neq 0`. We do this so our columns are full
    width (as opposed to half width and/or uses a `\pm` representation).
    """
    def e(self, i):
        r"""
        Calculate the action of `e_i` on ``self``.

        EXAMPLES::

            sage: KRT = KirillovReshetikhinTableaux(['D',4,1], 4, 1)
            sage: KRT(-1, -4, 3, 2).e(1)
            [[1], [3], [-4], [-2]]
            sage: KRT(-1, -4, 3, 2).e(3)
        """
        if i == 0: # Only need to do it once since we pull to the KR crystal
            return KirillovReshetikhinTableauxElement.e(self, i)

        half = KirillovReshetikhinTableauxElement.e(self, i)
        if half is None:
            return None
        return KirillovReshetikhinTableauxElement.e(half, i)

    def f(self, i):
        r"""
        Calculate the action of `f_i` on ``self``.

        EXAMPLES::

            sage: KRT = KirillovReshetikhinTableaux(['D',4,1], 4, 1)
            sage: KRT(-1, -4, 3, 2).f(1)
            sage: KRT(-1, -4, 3, 2).f(3)
            [[2], [4], [-3], [-1]]
        """
        if i == 0: # Only need to do it once since we pull to the KR crystal
            return KirillovReshetikhinTableauxElement.f(self, i)

        half = KirillovReshetikhinTableauxElement.f(self, i)
        if half is None:
            return None

        return KirillovReshetikhinTableauxElement.f(half, i)

    def epsilon(self, i):
        r"""
        Compute `\varepsilon_i` of ``self``.

        EXAMPLES::

            sage: KRT = KirillovReshetikhinTableaux(['D',4,1], 4, 1)
            sage: KRT(-1, -4, 3, 2).epsilon(1)
            1
            sage: KRT(-1, -4, 3, 2).epsilon(3)
            0
        """
        if i == 0: # Don't need to half it since we pull to the KR crystal
            return KirillovReshetikhinTableauxElement.epsilon(self, i)
        return KirillovReshetikhinTableauxElement.epsilon(self, i) / 2

    def phi(self, i):
        r"""
        Compute `\varphi_i` of ``self``.

        EXAMPLES::

            sage: KRT = KirillovReshetikhinTableaux(['D',4,1], 4, 1)
            sage: KRT(-1, -4, 3, 2).phi(1)
            0
            sage: KRT(-1, -4, 3, 2).phi(3)
            1
        """
        if i == 0: # Don't need to half it since we pull to the KR crystal
            return KirillovReshetikhinTableauxElement.phi(self, i)
        return KirillovReshetikhinTableauxElement.phi(self, i) / 2

    @cached_method
    def to_array(self, rows=True):
        r"""
        Return a 2-dimensional array representation of this
        Kirillov-Reshetikhin element.

        If the output is in rows, then it outputs the top row first (in the
        English convention) from left to right.

        For example: if the reading word is `[2, 1, 4, 3]`, so as a
        `2 \times 2` tableau::

            1 3
            2 4

        we output ``[[1, 3], [2, 4]]``.

        If the output is in columns, then it outputs the leftmost column first
        with the bottom element first. In other words this parses the reading
        word into its columns.

        Continuing with the previous example, the output would be
        ``[[2, 1], [4, 3]]``.

        INPUT:

        - ``rows`` -- (Default: ``True``) Set to ``True`` if the resulting
          array is by row, otherwise it is by column.

        EXAMPLES::

            sage: KRT = KirillovReshetikhinTableaux(['D', 4, 1], 4, 3)
            sage: elt = KRT(-3,-4,2,1,-3,-4,2,1,-2,-4,3,1)
            sage: elt.to_array()
            [[1, 1, 1], [2, 2, 3], [-4, -4, -4], [-3, -3, -2]]
            sage: elt.to_array(False)
            [[-3, -4, 2, 1], [-3, -4, 2, 1], [-2, -4, 3, 1]]
        """
        ret_list = []
        h = self.parent()._cartan_type.classical().rank()
        s = self.parent()._s
        if rows:
            for i in reversed(range(h)):
                row = []
                for j in range(s):
                    row.append(self[j * h + i])
                ret_list.append(row)
        else:
            for j in range(s):
                col = []
                for i in range(h):
                    col.append(self[j * h + i])
                ret_list.append(col)

        return ret_list

KRTableauxBn.Element = KRTableauxSpinElement
KRTableauxSpin.Element = KRTableauxSpinElement

class KRTableauxDTwistedSpin(KRTableauxRectangle):
    r"""
    Kirillov-Reshetikhin tableaux `B^{r,s}` of type `D_n^{(2)}` with `r = n`.

    EXAMPLES::

        sage: KRT = KirillovReshetikhinTableaux(['D', 4, 2], 1, 1)
        sage: KRT.cardinality()
        8
        sage: KRC = KirillovReshetikhinCrystal(['D', 4, 2], 1, 1)
        sage: KRT.cardinality() == KRC.cardinality()
        True
    """
    Element = KRTableauxSpinElement
<|MERGE_RESOLUTION|>--- conflicted
+++ resolved
@@ -977,7 +977,6 @@
         return repr(self.to_array())
 
     def _repr_diagram(self):
-<<<<<<< HEAD
         """
         Return a string representation of ``self`` as a diagram.
 
@@ -989,19 +988,6 @@
               1  3
               2  4
         """
-=======
-        """
-        Return a string representation of ``self`` as a diagram.
-
-        EXAMPLES::
-
-            sage: KRT = KirillovReshetikhinTableaux(['A',4,1], 2,2)
-            sage: elt = KRT(2,1,4,3)
-            sage: print elt._repr_diagram()
-              1  3
-              2  4
-        """
->>>>>>> 8029bc64
         return self.to_tableau()._repr_diagram()
 
     def _latex_(self):
@@ -1021,7 +1007,6 @@
         """
         from sage.combinat.output import tex_from_array
         return tex_from_array([[val._latex_() for val in row] for row in self.to_array()])
-<<<<<<< HEAD
 
     def _ascii_art_(self):
         r"""
@@ -1037,23 +1022,6 @@
         from sage.misc.ascii_art import AsciiArt
         return AsciiArt(self._repr_diagram().splitlines())
 
-=======
-
-    def _ascii_art_(self):
-        r"""
-        Return an ASCII art representation of ``self``.
-
-        EXAMPLES::
-
-            sage: KRT = KirillovReshetikhinTableaux(['A',4,1], 2,2)
-            sage: ascii_art(KRT(2,1,4,3))
-              1  3
-              2  4
-        """
-        from sage.misc.ascii_art import AsciiArt
-        return AsciiArt(self._repr_diagram().splitlines())
-
->>>>>>> 8029bc64
     def to_kirillov_reshetikhin_crystal(self):
         r"""
         Construct a :func:`KirillovReshetikhinCrystal` element from ``self``.
