r"""
Bessel Functions

This module provides symbolic Bessel Functions. These functions use the
`mpmath library`_ for numerical evaluation and Maxima, GiNaC, Pynac for
symbolics.

The main objects which are exported from this module are:

 * ``bessel_J`` -- The Bessel J function
 * ``bessel_Y`` -- The Bessel Y function
 * ``bessel_I`` -- The Bessel I function
 * ``bessel_K`` -- The Bessel K function
 * ``Bessel``   -- A factory function for producing Bessel functions of
   various kinds and orders

-  Bessel functions, first defined by the Swiss mathematician
   Daniel Bernoulli and named after Friedrich Bessel, are canonical
   solutions y(x) of Bessel's differential equation:

   .. math::

         x^2 \frac{d^2 y}{dx^2} + x \frac{dy}{dx} + \left(x^2 - \nu^2\right)y =
         0,

   for an arbitrary complex number `\nu` (the order).

-  In this module, `J_\nu` denotes the unique solution of Bessel's equation
   which is non-singular at `x = 0`. This function is known as the Bessel
   Function of the First Kind. This function also arises as a special case
   of the hypergeometric function `{}_0F_1`:

   .. math::

        J_\nu(x) = \frac{x^n}{2^\nu \Gamma(\nu + 1)} {}_0F_1(\nu +
        1, -\frac{x^2}{4}).

-  The second linearly independent solution to Bessel's equation (which is
   singular at `x=0`) is denoted by `Y_\nu` and is called the Bessel
   Function of the Second Kind:

   .. math::

        Y_\nu(x) = \frac{ J_\nu(x) \cos(\pi \nu) -
        J_{-\nu}(x)}{\sin(\pi \nu)}.

-  There are also two commonly used combinations of the Bessel J and Y
   Functions. The Bessel I Function, or the Modified Bessel Function of the
   First Kind, is defined by:

   .. math::

       I_\nu(x) = i^{-\nu} J_\nu(ix).

   The Bessel K Function, or the Modified Bessel Function of the Second Kind,
   is defined by:

   .. math::

       K_\nu(x) = \frac{\pi}{2} \cdot \frac{I_{-\nu}(x) -
       I_n(x)}{\sin(\pi \nu)}.

   We should note here that the above formulas for Bessel Y and K functions
   should be understood as limits when `\nu` is an integer.

-  It follows from Bessel's differential equation that the derivative of
   `J_n(x)` with respect to `x` is:

   .. math::

       \frac{d}{dx} J_n(x) = \frac{1}{x^n} \left(x^n J_{n-1}(x) - n x^{n-1}
       J_n(z) \right)

-  Another important formulation of the two linearly independent
   solutions to Bessel's equation are the Hankel functions
   `H_\nu^{(1)}(x)` and `H_\nu^{(2)}(x)`,
   defined by:

   .. math::

         H_\nu^{(1)}(x) = J_\nu(x) + i Y_\nu(x)

   .. math::

         H_\nu^{(2)}(x) = J_\nu(x) - i Y_\nu(x)

   where `i` is the imaginary unit (and `J_*` and
   `Y_*` are the usual J- and Y-Bessel functions). These
   linear combinations are also known as Bessel functions of the third
   kind; they are also two linearly independent solutions of Bessel's
   differential equation. They are named for Hermann Hankel.

EXAMPLES:

    Evaluate the Bessel J function symbolically and numerically::

        sage: bessel_J(0, x)
        bessel_J(0, x)
        sage: bessel_J(0, 0)
        bessel_J(0, 0)
        sage: bessel_J(0, x).diff(x)
        -1/2*bessel_J(1, x) + 1/2*bessel_J(-1, x)

        sage: N(bessel_J(0, 0), digits = 20)
        1.0000000000000000000
        sage: find_root(bessel_J(0,x), 0, 5)
        2.404825557695773

    Plot the Bessel J function::

        sage: f(x) = Bessel(0)(x); f
        x |--> bessel_J(0, x)
        sage: plot(f, (x, 1, 10))

    Visualize the Bessel Y function on the complex plane
    (set plot_points to a higher value to get more detail)::

        sage: complex_plot(bessel_Y(0, x), (-5, 5), (-5, 5), plot_points=20)

    Evaluate a combination of Bessel functions::

        sage: f(x) = bessel_J(1, x) - bessel_Y(0, x)
        sage: f(pi)
        bessel_J(1, pi) - bessel_Y(0, pi)
        sage: f(pi).n()
        -0.0437509653365599
        sage: f(pi).n(digits=50)
        -0.043750965336559909054985168023342675387737118378169

    Symbolically solve a second order differential equation with initial
    conditions `y(1) = a` and `y'(1) = b` in terms of Bessel functions::

        sage: y = function('y', x)
        sage: a, b = var('a, b')
        sage: diffeq = x^2*diff(y,x,x) + x*diff(y,x) + x^2*y == 0
        sage: f = desolve(diffeq, y, [1, a, b]); f
        (a*bessel_Y(1, 1) + b*bessel_Y(0, 1))*bessel_J(0, x)/(bessel_J(0,
        1)*bessel_Y(1, 1) - bessel_J(1, 1)*bessel_Y(0, 1)) -
        (a*bessel_J(1, 1) + b*bessel_J(0, 1))*bessel_Y(0, x)/(bessel_J(0,
        1)*bessel_Y(1, 1) - bessel_J(1, 1)*bessel_Y(0, 1))


    For more examples, see the docstring for :meth:`Bessel`.

AUTHORS:

    - Benjamin Jones (2012-12-27): initial version

    - Some of the documentation here has been adapted from David Joyner's
      original documentation of Sage's special functions module (2006).

REFERENCES:

    - Abramowitz and Stegun: Handbook of Mathematical Functions,
      http://www.math.sfu.ca/~cbm/aands/

    - http://en.wikipedia.org/wiki/Bessel_function

    - mpmath Library `Bessel Functions`_

.. _`mpmath Library`: http://code.google.com/p/mpmath/
.. _`Bessel Functions`: http://mpmath.googlecode.com/svn/trunk/doc/build/functions/bessel.html

"""

#*****************************************************************************
#       Copyright (C) 2013 Benjamin Jones <benjaminfjones@gmail.com>
#
#  Distributed under the terms of the GNU General Public License (GPL)
#
#    This code is distributed in the hope that it will be useful,
#    but WITHOUT ANY WARRANTY; without even the implied warranty of
#    MERCHANTABILITY or FITNESS FOR A PARTICULAR PURPOSE.  See the GNU
#    General Public License for more details.
#
#  The full text of the GPL is available at:
#
#                  http://www.gnu.org/licenses/
#*****************************************************************************

from sage.functions.other import sqrt
from sage.functions.log import exp
from sage.functions.hyperbolic import sinh, cosh
from sage.libs.mpmath import utils as mpmath_utils
from sage.misc.latex import latex
from sage.rings.all import RR, Integer
from sage.structure.coerce import parent
from sage.structure.element import get_coercion_model
from sage.symbolic.constants import pi
from sage.symbolic.function import BuiltinFunction, is_inexact
from sage.symbolic.expression import Expression

# remove after deprecation period
from sage.calculus.calculus import maxima
from sage.functions.other import real, imag
from sage.misc.sage_eval import sage_eval
from sage.rings.real_mpfr import RealField
from sage.plot.plot import plot
from sage.rings.all import ZZ


class Function_Bessel_J(BuiltinFunction):
    r"""
    The Bessel J Function, denoted by bessel_J(`\nu`, x) or `J_\nu(x)`.
    As a Taylor series about `x=0` it is equal to:

    .. math::

        J_\nu(x) = \sum_{k=0}^\infty \frac{(-1)^k}{k! \Gamma(k+\nu+1)}
        \left(\frac{x}{2}\right)^{2k+\nu}

    The parameter `\nu` is called the order and may be any real or
    complex number; however, integer and half-integer values are most
    common. It is defined for all complex numbers `x` when `\nu`
    is an integer or greater than zero and it diverges as `x \to 0`
    for negative non-integer values of `\nu`.

    For integer orders `\nu = n` there is an integral representation:

    .. math::

        J_n(x) = \frac{1}{\pi} \int_0^\pi \cos(n t - x \sin(t)) \; dt

    This function also arises as a special case of the hypergeometric
    function `{}_0F_1`:

    .. math::

        J_\nu(x) = \frac{x^n}{2^\nu \Gamma(\nu + 1)} {}_0F_1\left(\nu +
        1, -\frac{x^2}{4}\right).

    EXAMPLES::

        sage: bessel_J(1.0, 1.0)
        0.440050585744933
        sage: bessel_J(2, I).n(digits=30)
        -0.135747669767038281182852569995

        sage: bessel_J(1, x)
        bessel_J(1, x)
        sage: n = var('n')
        sage: bessel_J(n, x)
        bessel_J(n, x)

    Examples of symbolic manipulation::

        sage: a = bessel_J(pi, bessel_J(1, I)); a
        bessel_J(pi, bessel_J(1, I))
        sage: N(a, digits=20)
        0.00059023706363796717363 - 0.0026098820470081958110*I

        sage: f = bessel_J(2, x)
        sage: f.diff(x)
        -1/2*bessel_J(3, x) + 1/2*bessel_J(1, x)

    Comparison to a well-known integral representation of `J_1(1)`::

        sage: A = numerical_integral(1/pi*cos(x - sin(x)), 0, pi)
        sage: A[0]  # abs tol 1e-14
        0.44005058574493355
        sage: bessel_J(1.0, 1.0) - A[0] < 1e-15
        True

    Integration is supported directly and through Maxima::

        sage: f = bessel_J(2, x)
        sage: f.integrate(x)
        1/24*x^3*hypergeometric((3/2,), (5/2, 3), -1/4*x^2)
        sage: m = maxima(bessel_J(2, x))
        sage: m.integrate(x)
        hypergeometric([3/2],[5/2,3],-_SAGE_VAR_x^2/4)*_SAGE_VAR_x^3/24

    Visualization (set plot_points to a higher value to get more detail)::

        sage: plot(bessel_J(1,x), (x,0,5), color='blue')
        sage: complex_plot(bessel_J(1, x), (-5, 5), (-5, 5), plot_points=20)

    ALGORITHM:

        Numerical evaluation is handled by the mpmath library. Symbolics are
        handled by a combination of Maxima and Sage (Ginac/Pynac).
        
    Check whether the return value is real whenever the argument is real (:trac:`10251`)::

        sage: bessel_J(5, 1.5) in RR
        True
    """
    def __init__(self):
        """
        See the docstring for :meth:`Function_Bessel_J`.

        EXAMPLES::

            sage: sage.functions.bessel.Function_Bessel_J()
            bessel_J
        """
        BuiltinFunction.__init__(self, "bessel_J", nargs=2,
                                 conversions=dict(mathematica='BesselJ',
                                                  maxima='bessel_j',
                                                  sympy='besselj'))

    def _eval_(self, n, x):
        """
        EXAMPLES::

            sage: a, b = var('a, b')
            sage: bessel_J(a, b)
            bessel_J(a, b)
            sage: bessel_J(1.0, 1.0)
            0.440050585744933
        """
        if (not isinstance(n, Expression) and
                not isinstance(x, Expression) and
                (is_inexact(n) or is_inexact(x))):
            coercion_model = get_coercion_model()
            n, x = coercion_model.canonical_coercion(n, x)
            return self._evalf_(n, x, parent(n))

        return None

    def _evalf_(self, n, x, parent=None, algorithm=None):
        """
        EXAMPLES::

            sage: bessel_J(0.0, 1.0)
            0.765197686557966
            sage: bessel_J(0, 1).n(digits=20)
            0.76519768655796655145
        """
        import mpmath
        return mpmath_utils.call(mpmath.besselj, n, x, parent=parent)

    def _derivative_(self, n, x, diff_param):
        """
        Return the derivative of the Bessel J function.

        EXAMPLES::

            sage: f(z) = bessel_J(10, z)
            sage: derivative(f, z)
            z |--> -1/2*bessel_J(11, z) + 1/2*bessel_J(9, z)
            sage: nu = var('nu')
            sage: bessel_J(nu, z).diff(nu)
            Traceback (most recent call last):
            ...
            NotImplementedError: derivative with respect to order

        """
        if diff_param == 1:
            return (bessel_J(n - 1, x) - bessel_J(n + 1, x)) / Integer(2)
        else:
            raise NotImplementedError('derivative with respect to order')

    def _print_latex_(self, n, z):
        """
        Custom _print_latex_ method.

        EXAMPLES::

            sage: latex(bessel_J(1, x))
            \operatorname{J_{1}}(x)
        """
        return r"\operatorname{J_{%s}}(%s)" % (latex(n), latex(z))

bessel_J = Function_Bessel_J()


class Function_Bessel_Y(BuiltinFunction):
    r"""
    The Bessel Y functions, also known as the Bessel functions of the second
    kind, Weber functions, or Neumann functions.

    `Y_\nu(z)` is a holomorphic function of `z` on the complex plane,
    cut along the negative real axis. It is singular at `z = 0`. When `z`
    is fixed, `Y_\nu(z)` is an entire function of the order `\nu`.

    DEFINITION:

    .. math::

        Y_n(z) = \frac{J_\nu(z) \cos(\nu z) -
        J_{-\nu}(z)}{\sin(\nu z)}

    Its derivative with respect to `z` is:

    .. math::

        \frac{d}{dz} Y_n(z) = \frac{1}{z^n} \left(z^n Y_{n-1}(z) - n z^{n-1}
        Y_n(z) \right)

    EXAMPLES::

        sage: bessel_Y(1, x)
        bessel_Y(1, x)
        sage: bessel_Y(1.0, 1.0)
        -0.781212821300289
        sage: n = var('n')
        sage: bessel_Y(n, x)
        bessel_Y(n, x)
        sage: bessel_Y(2, I).n()
        1.03440456978312 - 0.135747669767038*I
        sage: bessel_Y(0, 0).n()
        -infinity

    Examples of symbolic manipulation::

        sage: a = bessel_Y(pi, bessel_Y(1, I)); a
        bessel_Y(pi, bessel_Y(1, I))
        sage: N(a, digits=20)
        4.2059146571791095708 + 21.307914215321993526*I

        sage: f = bessel_Y(2, x)
        sage: f.diff(x)
        -1/2*bessel_Y(3, x) + 1/2*bessel_Y(1, x)

    High precision and complex valued inputs (see :trac:`4230`)::

        sage: bessel_Y(0, 1).n(128)
        0.088256964215676957982926766023515162828
        sage: bessel_Y(0, RealField(200)(1))
        0.088256964215676957982926766023515162827817523090675546711044
        sage: bessel_Y(0, ComplexField(200)(0.5+I))
        0.077763160184438051408593468823822434235010300228009867784073 + 1.0142336049916069152644677682828326441579314239591288411739*I

    Visualization (set plot_points to a higher value to get more detail)::

        sage: plot(bessel_Y(1,x), (x,0,5), color='blue')
        sage: complex_plot(bessel_Y(1, x), (-5, 5), (-5, 5), plot_points=20)

    ALGORITHM:

        Numerical evaluation is handled by the mpmath library. Symbolics are
        handled by a combination of Maxima and Sage (Ginac/Pynac).

    Check whether the return value is real whenever the argument is real (:trac:`10251`)::

        sage: bessel_Y(5, 1.5) in RR
        True
    """
    def __init__(self):
        """
        See the docstring for :meth:`Function_Bessel_Y`.

        EXAMPLES::

            sage: sage.functions.bessel.Function_Bessel_Y()(0, x)
            bessel_Y(0, x)
        """
        BuiltinFunction.__init__(self, "bessel_Y", nargs=2,
                                 conversions=dict(mathematica='BesselY',
                                                  maxima='bessel_y',
                                                  sympy='bessely'))

    def _eval_(self, n, x):
        """
        EXAMPLES::

            sage: a,b = var('a, b')
            sage: bessel_Y(a, b)
            bessel_Y(a, b)
            sage: bessel_Y(0, 1).n(128)
            0.088256964215676957982926766023515162828
        """
        if (not isinstance(n, Expression) and not isinstance(x, Expression) and
                (is_inexact(n) or is_inexact(x))):
            coercion_model = get_coercion_model()
            n, x = coercion_model.canonical_coercion(n, x)
            return self._evalf_(n, x, parent(n))

        return None  # leaves the expression unevaluated

    def _evalf_(self, n, x, parent=None, algorithm=None):
        """
        EXAMPLES::

            sage: bessel_Y(1.0+2*I, 3.0+4*I)
            0.699410324467538 + 0.228917940896421*I
            sage: bessel_Y(0, 1).n(256)
            0.08825696421567695798292676602351516282781752309067554671104384761199978932351
        """
        import mpmath
        return mpmath_utils.call(mpmath.bessely, n, x, parent=parent)

    def _derivative_(self, n, x, diff_param):
        """
        Return the derivative of the Bessel Y function.

        EXAMPLES::

            sage: f(x) = bessel_Y(10, x)
            sage: derivative(f, x)
            x |--> -1/2*bessel_Y(11, x) + 1/2*bessel_Y(9, x)
            sage: nu = var('nu')
            sage: bessel_Y(nu, x).diff(nu)
            Traceback (most recent call last):
            ...
            NotImplementedError: derivative with respect to order
        """
        if diff_param == 1:
            return (bessel_Y(n - 1, x) - bessel_Y(n + 1, x)) / Integer(2)
        else:
            raise NotImplementedError('derivative with respect to order')

    def _print_latex_(self, n, z):
        """
        Custom _print_latex_ method.

        EXAMPLES::

            sage: latex(bessel_Y(1, x))
            \operatorname{Y_{1}}(x)
        """
        return r"\operatorname{Y_{%s}}(%s)" % (latex(n), latex(z))

bessel_Y = Function_Bessel_Y()


class Function_Bessel_I(BuiltinFunction):
    r"""
    The Bessel I function, or the Modified Bessel Function of the First Kind.

    DEFINITION:

    .. math::

        I_\nu(x) = i^{-\nu} J_\nu(ix)

    EXAMPLES::

        sage: bessel_I(1, x)
        bessel_I(1, x)
        sage: bessel_I(1.0, 1.0)
        0.565159103992485
        sage: n = var('n')
        sage: bessel_I(n, x)
        bessel_I(n, x)
        sage: bessel_I(2, I).n()
        -0.114903484931900

    Examples of symbolic manipulation::

        sage: a = bessel_I(pi, bessel_I(1, I))
        sage: N(a, digits=20)
        0.00026073272117205890528 - 0.0011528954889080572266*I

        sage: f = bessel_I(2, x)
        sage: f.diff(x)
        1/2*bessel_I(3, x) + 1/2*bessel_I(1, x)

    Special identities that bessel_I satisfies::

        sage: bessel_I(1/2, x)
        sqrt(2)*sqrt(1/(pi*x))*sinh(x)
        sage: eq = bessel_I(1/2, x) == bessel_I(0.5, x)
        sage: eq.test_relation()
        True
        sage: bessel_I(-1/2, x)
        sqrt(2)*sqrt(1/(pi*x))*cosh(x)
        sage: eq = bessel_I(-1/2, x) == bessel_I(-0.5, x)
        sage: eq.test_relation()
        True

    Examples of asymptotic behavior::

        sage: limit(bessel_I(0, x), x=oo)
        +Infinity
        sage: limit(bessel_I(0, x), x=0)
        1

    High precision and complex valued inputs::

        sage: bessel_I(0, 1).n(128)
        1.2660658777520083355982446252147175376
        sage: bessel_I(0, RealField(200)(1))
        1.2660658777520083355982446252147175376076703113549622068081
        sage: bessel_I(0, ComplexField(200)(0.5+I))
        0.80644357583493619472428518415019222845373366024179916785502 + 0.22686958987911161141397453401487525043310874687430711021434*I

    Visualization (set plot_points to a higher value to get more detail)::

        sage: plot(bessel_I(1,x), (x,0,5), color='blue')
        sage: complex_plot(bessel_I(1, x), (-5, 5), (-5, 5), plot_points=20)

    ALGORITHM:

        Numerical evaluation is handled by the mpmath library. Symbolics are
        handled by a combination of Maxima and Sage (Ginac/Pynac).

    TESTS::
    
        sage: N(bessel_I(1,1),500)
        0.565159103992485027207696027609863307328899621621092009480294489479255640964371134092664997766814410064677886055526302676857637684917179812041131208121

    Check whether the return value is real whenever the argument is real (:trac:`10251`)::

        sage: bessel_I(5, 1.5) in RR
        True
    """
    def __init__(self):
        """
        See the docstring for :meth:`Function_Bessel_I`.

        EXAMPLES::

            sage: bessel_I(1,x)
            bessel_I(1, x)
        """
        BuiltinFunction.__init__(self, "bessel_I", nargs=2,
                                 conversions=dict(mathematica='BesselI',
                                                  maxima='bessel_i',
                                                  sympy='besseli'))

    def _eval_(self, n, x):
        """
        EXAMPLES::

            sage: y=var('y')
            sage: bessel_I(y,x)
            bessel_I(y, x)
            sage: bessel_I(0.0, 1.0)
            1.26606587775201
            sage: bessel_I(1/2, 1)
            sqrt(2)*sinh(1)/sqrt(pi)
            sage: bessel_I(-1/2, pi)
            sqrt(2)*cosh(pi)/pi
        """
        if (not isinstance(n, Expression) and not isinstance(x, Expression) and
                (is_inexact(n) or is_inexact(x))):
            coercion_model = get_coercion_model()
            n, x = coercion_model.canonical_coercion(n, x)
            return self._evalf_(n, x, parent(n))

        # special identities
        if n == Integer(1) / Integer(2):
            return sqrt(2 / (pi * x)) * sinh(x)
        elif n == -Integer(1) / Integer(2):
            return sqrt(2 / (pi * x)) * cosh(x)

        return None  # leaves the expression unevaluated

    def _evalf_(self, n, x, parent=None, algorithm=None):
        """
        EXAMPLES::

            sage: bessel_I(1,3).n(digits=20)
            3.9533702174026093965
        """
        import mpmath
        return mpmath_utils.call(mpmath.besseli, n, x, parent=parent)

    def _derivative_(self, n, x, diff_param):
        """
        Return the derivative of the Bessel I function `I_n(x)` with respect
        to `x`.

        EXAMPLES::

            sage: f(z) = bessel_I(10, x)
            sage: derivative(f, x)
            z |--> 1/2*bessel_I(11, x) + 1/2*bessel_I(9, x)
            sage: nu = var('nu')
            sage: bessel_I(nu, x).diff(nu)
            Traceback (most recent call last):
            ...
            NotImplementedError: derivative with respect to order
        """
        if diff_param == 1:
            return (bessel_I(n - 1, x) + bessel_I(n + 1, x)) / Integer(2)
        else:
            raise NotImplementedError('derivative with respect to order')

    def _print_latex_(self, n, z):
        """
        Custom _print_latex_ method.

        EXAMPLES::

            sage: latex(bessel_I(1, x))
            \operatorname{I_{1}}(x)
        """
        return r"\operatorname{I_{%s}}(%s)" % (latex(n), latex(z))

bessel_I = Function_Bessel_I()


class Function_Bessel_K(BuiltinFunction):
    r"""
    The Bessel K function, or the modified Bessel function of the second kind.

    DEFINITION:

    .. math::

        K_\nu(x) = \frac{\pi}{2} \frac{I_{-\nu}(x)-I_\nu(x)}{\sin(\nu \pi)}

    EXAMPLES::

        sage: bessel_K(1, x)
        bessel_K(1, x)
        sage: bessel_K(1.0, 1.0)
        0.601907230197235
        sage: n = var('n')
        sage: bessel_K(n, x)
        bessel_K(n, x)
        sage: bessel_K(2, I).n()
        -2.59288617549120 + 0.180489972066962*I

    Examples of symbolic manipulation::

        sage: a = bessel_K(pi, bessel_K(1, I)); a
        bessel_K(pi, bessel_K(1, I))
        sage: N(a, digits=20)
        3.8507583115005220157 + 0.068528298579883425792*I

        sage: f = bessel_K(2, x)
        sage: f.diff(x)
        1/2*bessel_K(3, x) + 1/2*bessel_K(1, x)

        sage: bessel_K(1/2, x)
        bessel_K(1/2, x)
        sage: bessel_K(1/2, -1)
        bessel_K(1/2, -1)
        sage: bessel_K(1/2, 1)
        sqrt(1/2)*sqrt(pi)*e^(-1)

    Examples of asymptotic behavior::

        sage: bessel_K(0, 0.0)
        +infinity
        sage: limit(bessel_K(0, x), x=0)
        +Infinity
        sage: limit(bessel_K(0, x), x=oo)
        0

    High precision and complex valued inputs::

        sage: bessel_K(0, 1).n(128)
        0.42102443824070833333562737921260903614
        sage: bessel_K(0, RealField(200)(1))
        0.42102443824070833333562737921260903613621974822666047229897
        sage: bessel_K(0, ComplexField(200)(0.5+I))
        0.058365979093103864080375311643360048144715516692187818271179 - 0.67645499731334483535184142196073004335768129348518210260256*I

    Visualization (set plot_points to a higher value to get more detail)::

        sage: plot(bessel_K(1,x), (x,0,5), color='blue')
        sage: complex_plot(bessel_K(1, x), (-5, 5), (-5, 5), plot_points=20)

    ALGORITHM:

        Numerical evaluation is handled by the mpmath library. Symbolics are
        handled by a combination of Maxima and Sage (Ginac/Pynac).

    TESTS:

    Verify that :trac:`3426` is fixed:

    The Bessel K function can be evaluated numerically at complex orders::

        sage: bessel_K(10 * I, 10).n()
        9.82415743819925e-8

    For a fixed imaginary order and increasing, real, second component the
    value of Bessel K is exponentially decaying::

        sage: for x in [10, 20, 50, 100, 200]: print bessel_K(5*I, x).n()
        5.27812176514912e-6
        3.11005908421801e-10
        2.66182488515423e-23 - 8.59622057747552e-58*I
        4.11189776828337e-45 - 1.01494840019482e-80*I
        1.15159692553603e-88 - 6.75787862113718e-125*I

    Check whether the return value is real whenever the argument is real (:trac:`10251`)::

        sage: bessel_K(5, 1.5) in RR
        True
    """
    def __init__(self):
        """
        See the docstring for :meth:`Function_Bessel_K`.

        EXAMPLES::

            sage: sage.functions.bessel.Function_Bessel_K()
            bessel_K
        """
        BuiltinFunction.__init__(self, "bessel_K", nargs=2,
                                 conversions=dict(mathematica='BesselK',
                                                  maxima='bessel_k',
                                                  sympy='besselk'))

    def _eval_(self, n, x):
        """
        EXAMPLES::

            sage: bessel_K(1,0)
            bessel_K(1, 0)
            sage: bessel_K(1.0, 0.0)
            +infinity
            sage: bessel_K(-1, 1).n(128)
            0.60190723019723457473754000153561733926
        """
        if (not isinstance(n, Expression) and not isinstance(x, Expression) and
                (is_inexact(n) or is_inexact(x))):
            coercion_model = get_coercion_model()
            n, x = coercion_model.canonical_coercion(n, x)
            return self._evalf_(n, x, parent(n))

        # special identity
        if n == Integer(1) / Integer(2) and x > 0:
            return sqrt(pi / 2) * exp(-x) * x ** (-Integer(1) / Integer(2))

        return None  # leaves the expression unevaluated

    def _evalf_(self, n, x, parent=None, algorithm=None):
        """
        EXAMPLES::

            sage: bessel_K(0.0, 1.0)
            0.421024438240708
            sage: bessel_K(0, RealField(128)(1))
            0.42102443824070833333562737921260903614
        """
        import mpmath
        return mpmath_utils.call(mpmath.besselk, n, x, parent=parent)

    def _derivative_(self, n, x, diff_param):
        """
        Return the derivative of the Bessel K function.

        EXAMPLES::

            sage: f(x) = bessel_K(10, x)
            sage: derivative(f, x)
            x |--> 1/2*bessel_K(11, x) + 1/2*bessel_K(9, x)
            sage: nu = var('nu')
            sage: bessel_K(nu, x).diff(nu)
            Traceback (most recent call last):
            ...
            NotImplementedError: derivative with respect to order
        """
        if diff_param == 1:
            return (bessel_K(n - 1, x) + bessel_K(n + 1, x)) / Integer(2)
        else:
            raise NotImplementedError('derivative with respect to order')

    def _print_latex_(self, n, z):
        """
        Custom _print_latex_ method.

        EXAMPLES::

            sage: latex(bessel_K(1, x))
            \operatorname{K_{1}}(x)
        """
        return r"\operatorname{K_{%s}}(%s)" % (latex(n), latex(z))

bessel_K = Function_Bessel_K()


# dictionary used in Bessel
bessel_type_dict = {'I': bessel_I, 'J': bessel_J, 'K': bessel_K, 'Y': bessel_Y}


def Bessel(*args, **kwds):
    """
    A function factory that produces symbolic I, J, K, and Y Bessel functions.
    There are several ways to call this function:

        - ``Bessel(order, type)``
        - ``Bessel(order)`` -- type defaults to 'J'
        - ``Bessel(order, typ=T)``
        - ``Bessel(typ=T)`` -- order is unspecified, this is a 2-parameter
          function
        - ``Bessel()`` -- order is unspecified, type is 'J'

    where ``order`` can be any integer and T must be one of the strings 'I',
    'J', 'K', or 'Y'.

    See the EXAMPLES below.

    EXAMPLES:

    Construction of Bessel functions with various orders and types::

        sage: Bessel()
        bessel_J
        sage: Bessel(1)(x)
        bessel_J(1, x)
        sage: Bessel(1, 'Y')(x)
        bessel_Y(1, x)
        sage: Bessel(-2, 'Y')(x)
        bessel_Y(-2, x)
        sage: Bessel(typ='K')
        bessel_K
        sage: Bessel(0, typ='I')(x)
        bessel_I(0, x)

    Evaluation::

        sage: f = Bessel(1)
        sage: f(3.0)
        0.339058958525936
        sage: f(3)
        bessel_J(1, 3)
        sage: f(3).n(digits=50)
        0.33905895852593645892551459720647889697308041819801

        sage: g = Bessel(typ='J')
        sage: g(1,3)
        bessel_J(1, 3)
        sage: g(2, 3+I).n()
        0.634160370148554 + 0.0253384000032695*I
        sage: abs(numerical_integral(1/pi*cos(3*sin(x)), 0.0, pi)[0] - Bessel(0, 'J')(3.0)) < 1e-15
        True

    Symbolic calculus::

        sage: f(x) = Bessel(0, 'J')(x)
        sage: derivative(f, x)
        x |--> -1/2*bessel_J(1, x) + 1/2*bessel_J(-1, x)
        sage: derivative(f, x, x)
        x |--> 1/4*bessel_J(2, x) - 1/2*bessel_J(0, x) + 1/4*bessel_J(-2, x)

    Verify that `J_0` satisfies Bessel's differential equation numerically
    using the ``test_relation()`` method::

        sage: y = bessel_J(0, x)
        sage: diffeq = x^2*derivative(y,x,x) + x*derivative(y,x) + x^2*y == 0
        sage: diffeq.test_relation(proof=False)
        True

    Conversion to other systems::

        sage: x,y = var('x,y')
        sage: f = maxima(Bessel(typ='K')(x,y))
        sage: f.derivative('_SAGE_VAR_x')
        %pi*csc(%pi*_SAGE_VAR_x)*('diff(bessel_i(-_SAGE_VAR_x,_SAGE_VAR_y),_SAGE_VAR_x,1)-'diff(bessel_i(_SAGE_VAR_x,_SAGE_VAR_y),_SAGE_VAR_x,1))/2-%pi*bessel_k(_SAGE_VAR_x,_SAGE_VAR_y)*cot(%pi*_SAGE_VAR_x)
        sage: f.derivative('_SAGE_VAR_y')
        -(bessel_k(_SAGE_VAR_x+1,_SAGE_VAR_y)+bessel_k(_SAGE_VAR_x-1,_SAGE_VAR_y))/2

    Compute the particular solution to Bessel's Differential Equation that
    satisfies `y(1) = 1` and `y'(1) = 1`, then verify the initial conditions
    and plot it::

        sage: y = function('y', x)
        sage: diffeq = x^2*diff(y,x,x) + x*diff(y,x) + x^2*y == 0
        sage: f = desolve(diffeq, y, [1, 1, 1]); f
        (bessel_Y(1, 1) + bessel_Y(0, 1))*bessel_J(0, x)/(bessel_J(0,
        1)*bessel_Y(1, 1) - bessel_J(1, 1)*bessel_Y(0, 1)) - (bessel_J(1,
        1) + bessel_J(0, 1))*bessel_Y(0, x)/(bessel_J(0, 1)*bessel_Y(1, 1)
        - bessel_J(1, 1)*bessel_Y(0, 1))
        sage: f.subs(x=1).n() # numerical verification
        1.00000000000000
        sage: fp = f.diff(x)
        sage: fp.subs(x=1).n()
        1.00000000000000

        sage: f.subs(x=1).simplify_full() # symbolic verification
        1
        sage: fp = f.diff(x)
        sage: fp.subs(x=1).simplify_full()
        1

        sage: plot(f, (x,0,5))

    Plotting::

        sage: f(x) = Bessel(0)(x); f
        x |--> bessel_J(0, x)
        sage: plot(f, (x, 1, 10))

        sage: plot([ Bessel(i, 'J') for i in range(5) ], 2, 10)

        sage: G = Graphics()
        sage: G += sum([ plot(Bessel(i), 0, 4*pi, rgbcolor=hue(sin(pi*i/10))) for i in range(5) ])
        sage: show(G)

    A recreation of Abramowitz and Stegun Figure 9.1::

        sage: G  = plot(Bessel(0, 'J'), 0, 15, color='black')
        sage: G += plot(Bessel(0, 'Y'), 0, 15, color='black')
        sage: G += plot(Bessel(1, 'J'), 0, 15, color='black', linestyle='dotted')
        sage: G += plot(Bessel(1, 'Y'), 0, 15, color='black', linestyle='dotted')
        sage: show(G, ymin=-1, ymax=1)

    """
    # Determine the order and type of function from the arguments and keywords.
    # These are recored in local variables: _type, _order, _system, _nargs.
    _type = None
    if len(args) == 0:    # no order specified
        _order = None
        _nargs = 2
    elif len(args) == 1:  # order is specified
        _order = args[0]
        _nargs = 1
    elif len(args) == 2:  # both order and type are positional arguments
        _order = args[0]
        _type = args[1]
        _nargs = 1
<<<<<<< HEAD
=======
    else:
        raise ValueError("Too many arguments (%s given)" % str(len(args)))
>>>>>>> 79d9c2f7

    # check for type inconsistency
    if _type is not None and 'typ' in kwds and _type != kwds['typ']:
        raise ValueError("inconsistent types given")
    # record the function type
    if _type is None:
        if 'typ' in kwds:
            _type = kwds['typ']
        else:
            _type = 'J'
    if not (_type in ['I', 'J', 'K', 'Y']):
        raise ValueError("type must be one of I, J, K, Y")
    # record the numerical evaluation system
    if 'algorithm' in kwds:
        _system = kwds['algorithm']
    else:
        _system = 'mpmath'

    # return the function
    _f = bessel_type_dict[_type]
    if _nargs == 1:
        return lambda x: _f(_order, x)
    else:
        return _f
<|MERGE_RESOLUTION|>--- conflicted
+++ resolved
@@ -998,11 +998,8 @@
         _order = args[0]
         _type = args[1]
         _nargs = 1
-<<<<<<< HEAD
-=======
     else:
         raise ValueError("Too many arguments (%s given)" % str(len(args)))
->>>>>>> 79d9c2f7
 
     # check for type inconsistency
     if _type is not None and 'typ' in kwds and _type != kwds['typ']:
