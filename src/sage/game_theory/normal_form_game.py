--- conflicted
+++ resolved
@@ -604,14 +604,10 @@
 from sage.matrix.constructor import vector
 from sage.misc.package import is_package_installed
 from sage.misc.temporary_file import tmp_filename
-<<<<<<< HEAD
 from sage.numerical.mip import MixedIntegerLinearProgram
-=======
 from sage.graphs.bipartite_graph import BipartiteGraph
 from copy import copy
 import sys
-
->>>>>>> 3b123665
 
 try:
     from gambit import Game
@@ -2274,7 +2270,6 @@
         t += 'end\n'
         return s, t
 
-<<<<<<< HEAD
     def is_degenerate(self):
         """
         A function to check whether the game is degenerate or not.
@@ -2604,7 +2599,6 @@
                 return True
         return False
 
-=======
     def _lh_is_column_basic(self, dim1, dim2, tab, ntab, column):
         r"""
         Given a tableau, this function checks to see if a given column is basic.
@@ -3532,7 +3526,6 @@
 
     def __repr__(self):
         return str(self)
->>>>>>> 3b123665
 
 class _Player():
     def __init__(self, num_strategies):
