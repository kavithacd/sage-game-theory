r"""
Normal form games with N players.

This module implements a class for normal form games (strategic form games)
[NN2007]_. At present 3 algorithms are implemented to compute equilibria
of these games (``'lrs'`` - interfaced with the 'lrslib' library, ``'LCP'`` interfaced
with the 'gambit' library and support enumeration built in Sage). The architecture
for the class is based on the gambit architecture to ensure an easy transition
between gambit and Sage.  At present the algorithms for the computation of equilibria
only solve 2 player games.

A very simple and well known example of normal form game is referred
to as the 'Battle of the Sexes' in which two players Amy and Bob
are modeled.  Amy prefers to play video games and Bob prefers to
watch a movie.  They both however want to spend their evening together.
This can be modeled using the following two matrices:

.. MATH::

    A = \begin{pmatrix}
        3&1\\
        0&2\\
        \end{pmatrix}


    B = \begin{pmatrix}
        2&1\\
        0&3\\
        \end{pmatrix}

Matrix `A` represents the utilities of Amy and matrix `B` represents the
utility of Bob. The choices of Amy correspond to the rows of the matrices:

* The first row corresponds to video games.

* The second row corresponds to movies.

Similarly Bob's choices are represented by the columns:

* The first column corresponds to video games.

* The second column corresponds to movies.

Thus, if both Amy and Bob choose to play video games: Amy receives a
utility of 3 and Bob a utility of 2. If Amy is indeed going to stick
with video games Bob has no incentive to deviate (and vice versa).

This situation repeats itself if both Amy and Bob choose to watch a movie:
neither has an incentive to deviate.

This loosely described situation is referred to as a Nash Equilibrium.
We can use Sage to find them, and more importantly, see if there is any
other situation where Amy and Bob have no reason to change their choice
of action:

Here is how we create the game in Sage::

    sage: A = matrix([[3, 1], [0, 2]])
    sage: B = matrix([[2, 1], [0, 3]])
    sage: battle_of_the_sexes = NormalFormGame([A, B])
    sage: battle_of_the_sexes
    Normal Form Game with the following utilities: {(0, 1): [1, 1], (1, 0): [0, 0], (0, 0): [3, 2], (1, 1): [2, 3]}

To obtain the Nash equilibria we run the ``obtain_nash()`` method. In the
first few examples, we will use the 'support enumeration' algorithm.
A discussion about the different algorithms will be given later::

    sage: battle_of_the_sexes.obtain_nash(algorithm='enumeration')
    [[(0, 1), (0, 1)], [(3/4, 1/4), (1/4, 3/4)], [(1, 0), (1, 0)]]

If we look a bit closer at our output we see that a list of three
pairs of tuples have been returned. Each of these correspond to a
Nash Equilibrium, represented as a probability distribution over the
available strategies:

* `[(1, 0), (1, 0)]` corresponds to the first player only
  playing their first strategy and the second player also only playing
  their first strategy. In other words Amy and Bob both play video games.

* `[(0, 1), (0, 1)]` corresponds to the first player only
  playing their second strategy and the second player also only playing
  their second strategy. In other words Amy and Bob both watch movies.

* `[(3/4, 1/4), (1/4, 3/4)]` corresponds to players `mixing` their
  strategies. Amy plays video games 75% of the time and Bob watches
  movies 75% of the time. At this equilibrium point Amy and Bob will
  only ever do the same activity `3/8` of the time.

We can use Sage to compute the expected utility for any mixed strategy
pair `(\sigma_1, \sigma_2)`. The payoff to player 1 is given by the
vector/matrix multiplication:

.. MATH::

    \sigma_1 A \sigma_2

The payoff to player 2 is given by:

.. MATH::

    \sigma_1 B \sigma_2

To compute this in Sage we have::

    sage: for ne in battle_of_the_sexes.obtain_nash(algorithm='enumeration'):
    ....:     print "Utility for {}: ".format(ne)
    ....:     print vector(ne[0]) * A * vector(ne[1]), vector(ne[0]) * B * vector(ne[1])
    Utility for [(0, 1), (0, 1)]:
    2 3
    Utility for [(3/4, 1/4), (1/4, 3/4)]:
    3/2 3/2
    Utility for [(1, 0), (1, 0)]:
    3 2

Allowing players to play mixed strategies ensures that there will always
be a Nash Equilibrium for a normal form game. This result is called Nash's
Theorem ([N1950]_).

Let us consider the game called 'matching pennies' where two players each
present a coin with either HEADS or TAILS showing. If the coins show the
same side then player 1 wins, otherwise player 2 wins:


.. MATH::

    A = \begin{pmatrix}
        1&-1\\
        -1&1\\
        \end{pmatrix}


    B = \begin{pmatrix}
        -1&1\\
        1&-1\\
        \end{pmatrix}

It should be relatively straightforward to observe, that there is no
situation, where both players always do the same thing, and have no
incentive to deviate.

We can plot the utility of player 1 when player 2 is playing a mixed
strategy `\sigma_2 = (y, 1-y)` (so that the utility to player 1 for
playing strategy number `i` is given by the matrix/vector multiplication
`(Ay)_i`, ie element in position `i` of the matrix/vector multiplication
`Ay`) ::

    sage: y = var('y')
    sage: A = matrix([[1, -1], [-1, 1]])
    sage: p = plot((A * vector([y, 1 - y]))[0], y, 0, 1, color='blue', legend_label='$u_1(r_1, (y, 1-y))$', axes_labels=['$y$', ''])
    sage: p += plot((A * vector([y, 1 - y]))[1], y, 0, 1, color='red', legend_label='$u_1(r_2, (y, 1-y))$'); p
    Graphics object consisting of 2 graphics primitives

We see that the only point at which player 1 is indifferent amongst
the available strategies is when `y = 1/2`.

If we compute the Nash equilibria we see that this corresponds to a point
at which both players are indifferent::

    sage: A = matrix([[1, -1], [-1, 1]])
    sage: B = matrix([[-1, 1], [1, -1]])
    sage: matching_pennies = NormalFormGame([A, B])
    sage: matching_pennies.obtain_nash(algorithm='enumeration')
    [[(1/2, 1/2), (1/2, 1/2)]]

The utilities to both players at this Nash equilibrium
is easily computed::

    sage: [vector([1/2, 1/2]) * M * vector([1/2, 1/2])
    ....:  for M in matching_pennies.payoff_matrices()]
    [0, 0]

Note that the above uses the ``payoff_matrices`` method
which returns the payoff matrices for a 2 player game::

    sage: matching_pennies.payoff_matrices()
    (
    [ 1 -1]  [-1  1]
    [-1  1], [ 1 -1]
    )

One can also input a single matrix and then a zero sum game is constructed.
Here is an instance of `Rock-Paper-Scissors-Lizard-Spock
<http://www.samkass.com/theories/RPSSL.html>`_::

    sage: A = matrix([[0, -1, 1, 1, -1],
    ....:             [1, 0, -1, -1, 1],
    ....:             [-1, 1, 0, 1 , -1],
    ....:             [-1, 1, -1, 0, 1],
    ....:             [1, -1, 1, -1, 0]])
    sage: g = NormalFormGame([A])
    sage: g.obtain_nash(algorithm='enumeration')
    [[(1/5, 1/5, 1/5, 1/5, 1/5), (1/5, 1/5, 1/5, 1/5, 1/5)]]

We can also study games where players aim to minimize their utility.
Here is the Prisoner's Dilemma (where players are aiming to reduce
time spent in prison)::

    sage: A = matrix([[2, 5], [0, 4]])
    sage: B = matrix([[2, 0], [5, 4]])
    sage: prisoners_dilemma = NormalFormGame([A, B])
    sage: prisoners_dilemma.obtain_nash(algorithm='enumeration', maximization=False)
    [[(0, 1), (0, 1)]]

When obtaining Nash equilibrium there are 3 algorithms currently available:

* ``'lrs'``: Reverse search vertex enumeration for 2 player games. This
  algorithm uses the optional 'lrslib' package. To install it type ``sage -i
  lrslib`` at the command line. For more information see [A2000]_.

* ``'LCP'``: Linear complementarity program algorithm for 2 player games.
  This algorithm uses the open source game theory package:
  `Gambit <http://gambit.sourceforge.net/>`_ [MMAT2014]_. At present this is
  the only gambit algorithm available in sage but further development will
  hope to implement more algorithms
  (in particular for games with more than 2 players). To install it
  type ``sage -i gambit`` at the command line.

* ``'enumeration'``: Support enumeration for 2 player games. This
  algorithm is hard coded in Sage and checks through all potential
  supports of a strategy. Supports of a given size with a conditionally
  dominated strategy are ignored. Note: this is not the preferred
  algorithm. The algorithm implemented is a combination of a basic
  algorithm described in [NN2007]_ and a pruning component described
  in [SLB2008]_.

Below we show how the three algorithms are called::

    sage: matching_pennies.obtain_nash(algorithm='lrs')  # optional - lrslib
    [[(1/2, 1/2), (1/2, 1/2)]]
    sage: matching_pennies.obtain_nash(algorithm='LCP')  # optional - gambit
    [[(0.5, 0.5), (0.5, 0.5)]]
    sage: matching_pennies.obtain_nash(algorithm='enumeration')
    [[(1/2, 1/2), (1/2, 1/2)]]

Note that if no algorithm argument is passed then the default will be
selected according to the following order (if the corresponding package is
installed):

1. ``'lrs'`` (requires 'lrslib')
2. ``'enumeration'``

Here is a game being constructed using gambit syntax (note that a
``NormalFormGame`` object acts like a dictionary with pure strategy tuples as
keys and payoffs as their values)::

    sage: f = NormalFormGame()
    sage: f.add_player(2)  # Adding first player with 2 strategies
    sage: f.add_player(2)  # Adding second player with 2 strategies
    sage: f[0,0][0] = 1
    sage: f[0,0][1] = 3
    sage: f[0,1][0] = 2
    sage: f[0,1][1] = 3
    sage: f[1,0][0] = 3
    sage: f[1,0][1] = 1
    sage: f[1,1][0] = 4
    sage: f[1,1][1] = 4
    sage: f
    Normal Form Game with the following utilities: {(0, 1): [2, 3], (1, 0): [3, 1], (0, 0): [1, 3], (1, 1): [4, 4]}

Once this game is constructed we can view the payoff matrices and solve the
game::

    sage: f.payoff_matrices()
    (
    [1 2]  [3 3]
    [3 4], [1 4]
    )
    sage: f.obtain_nash(algorithm='enumeration')
    [[(0, 1), (0, 1)]]

We can add an extra strategy to the first player::

    sage: f.add_strategy(0)
    sage: f
    Normal Form Game with the following utilities: {(0, 1): [2, 3], (0, 0): [1, 3], (2, 1): [False, False], (2, 0): [False, False], (1, 0): [3, 1], (1, 1): [4, 4]}

If we do this and try and obtain the Nash equilibrium or view the payoff
matrices(without specifying the utilities), an error is returned::

    sage: f.obtain_nash()
    Traceback (most recent call last):
    ...
    ValueError: utilities have not been populated
    sage: f.payoff_matrices()
    Traceback (most recent call last):
    ...
    ValueError: utilities have not been populated

Here we populate the missing utilities::

    sage: f[2, 1] = [5, 3]
    sage: f[2, 0] = [2, 1]
    sage: f.payoff_matrices()
    (
    [1 2]  [3 3]
    [3 4]  [1 4]
    [2 5], [1 3]
    )
    sage: f.obtain_nash()
    [[(0, 0, 1), (0, 1)]]

We can use the same syntax as above to create games with
more than 2 players::

    sage: threegame = NormalFormGame()
    sage: threegame.add_player(2)  # Adding first player with 2 strategies
    sage: threegame.add_player(2)  # Adding second player with 2 strategies
    sage: threegame.add_player(2)  # Adding third player with 2 strategies
    sage: threegame[0, 0, 0][0] = 3
    sage: threegame[0, 0, 0][1] = 1
    sage: threegame[0, 0, 0][2] = 4
    sage: threegame[0, 0, 1][0] = 1
    sage: threegame[0, 0, 1][1] = 5
    sage: threegame[0, 0, 1][2] = 9
    sage: threegame[0, 1, 0][0] = 2
    sage: threegame[0, 1, 0][1] = 6
    sage: threegame[0, 1, 0][2] = 5
    sage: threegame[0, 1, 1][0] = 3
    sage: threegame[0, 1, 1][1] = 5
    sage: threegame[0, 1, 1][2] = 8
    sage: threegame[1, 0, 0][0] = 9
    sage: threegame[1, 0, 0][1] = 7
    sage: threegame[1, 0, 0][2] = 9
    sage: threegame[1, 0, 1][0] = 3
    sage: threegame[1, 0, 1][1] = 2
    sage: threegame[1, 0, 1][2] = 3
    sage: threegame[1, 1, 0][0] = 8
    sage: threegame[1, 1, 0][1] = 4
    sage: threegame[1, 1, 0][2] = 6
    sage: threegame[1, 1, 1][0] = 2
    sage: threegame[1, 1, 1][1] = 6
    sage: threegame[1, 1, 1][2] = 4
    sage: threegame
    Normal Form Game with the following utilities: {(0, 1, 1): [3, 5, 8], (1, 1, 0): [8, 4, 6], (1, 0, 0): [9, 7, 9], (0, 0, 1): [1, 5, 9], (1, 0, 1): [3, 2, 3], (0, 0, 0): [3, 1, 4], (0, 1, 0): [2, 6, 5], (1, 1, 1): [2, 6, 4]}

The above requires a lot of input that could be simplified if there is
another data structure with our utilities and/or a structure to the
utilities.  The following example creates a game with a relatively strange
utility function::

    sage: def utility(strategy_triplet, player):
    ....:     return sum(strategy_triplet) * player
    sage: threegame = NormalFormGame()
    sage: threegame.add_player(2)  # Adding first player with 2 strategies
    sage: threegame.add_player(2)  # Adding second player with 2 strategies
    sage: threegame.add_player(2)  # Adding third player with 2 strategies
    sage: for i, j, k in [(i, j, k) for i in [0,1] for j in [0,1] for k in [0,1]]:
    ....:     for p in range(3):
    ....:          threegame[i, j, k][p] = utility([i, j, k], p)
    sage: threegame
    Normal Form Game with the following utilities: {(0, 1, 1): [0, 2, 4], (1, 1, 0): [0, 2, 4], (1, 0, 0): [0, 1, 2], (0, 0, 1): [0, 1, 2], (1, 0, 1): [0, 2, 4], (0, 0, 0): [0, 0, 0], (0, 1, 0): [0, 1, 2], (1, 1, 1): [0, 3, 6]}

At present no algorithm has been implemented in Sage for games with
more than 2 players::

    sage: threegame.obtain_nash()
    Traceback (most recent call last):
    ...
    NotImplementedError: Nash equilibrium for games with more than 2 players have not been implemented yet. Please see the gambit website (http://gambit.sourceforge.net/) that has a variety of available algorithms

There are however a variety of such algorithms available in gambit,
further compatibility between Sage and gambit is actively being developed:
https://github.com/tturocy/gambit/tree/sage_integration.

Note that the Gambit implementation of ``LCP`` can only handle integer
payoffs. If a non integer payoff is used an error will be raised::

    sage: A = matrix([[2, 1], [1, 2.5]])
    sage: B = matrix([[-1, 3], [2, 1]])
    sage: g = NormalFormGame([A, B])
    sage: g.obtain_nash(algorithm='LCP')  # optional - gambit
    Traceback (most recent call last):
    ...
    ValueError: The Gambit implementation of LCP only allows for integer valued payoffs. Please scale your payoff matrices.

Other algorithms can handle these payoffs::

    sage: g.obtain_nash(algorithm='enumeration')
    [[(1/5, 4/5), (3/5, 2/5)]]
    sage: g.obtain_nash(algorithm='lrs') # optional - lrslib
    [[(1/5, 4/5), (3/5, 2/5)]]

It can be shown that linear scaling of the payoff matrices conserves the
equilibrium values::

    sage: A = 2 * A
    sage: g = NormalFormGame([A, B])
    sage: g.obtain_nash(algorithm='LCP')  # optional - gambit
    [[(0.2, 0.8), (0.6, 0.4)]]

It is also possible to generate a Normal form game from a gambit Game::

    sage: from gambit import Game  # optional - gambit
    sage: gambitgame= Game.new_table([2, 2])  # optional - gambit
    sage: gambitgame[int(0), int(0)][int(0)] = int(8)  # optional - gambit
    sage: gambitgame[int(0), int(0)][int(1)] = int(8)  # optional - gambit
    sage: gambitgame[int(0), int(1)][int(0)] = int(2)  # optional - gambit
    sage: gambitgame[int(0), int(1)][int(1)] = int(10)  # optional - gambit
    sage: gambitgame[int(1), int(0)][int(0)] = int(10)  # optional - gambit
    sage: gambitgame[int(1), int(0)][int(1)] = int(2)  # optional - gambit
    sage: gambitgame[int(1), int(1)][int(0)] = int(5)  # optional - gambit
    sage: gambitgame[int(1), int(1)][int(1)] = int(5)  # optional - gambit
    sage: g = NormalFormGame(gambitgame)  # optional - gambit
    sage: g  # optional - gambit
    Normal Form Game with the following utilities: {(0, 1): [2.0, 10.0], (1, 0): [10.0, 2.0], (0, 0): [8.0, 8.0], (1, 1): [5.0, 5.0]}

For more information on using Gambit in Sage see: :mod:`Using Gambit in
Sage<sage.game_theory.gambit_docs>`. This includes how to access Gambit
directly using the version of iPython shipped with Sage and an explanation
as to why the ``int`` calls are needed to handle the Sage preparser.

Here is a slightly longer game that would take too long to solve with
``'enumeration'``. Consider the following:

An airline loses two suitcases belonging to two different travelers. Both
suitcases happen to be identical and contain identical antiques. An
airline manager tasked to settle the claims of both travelers explains
that the airline is liable for a maximum of 10 per suitcase, and in order
to determine an honest appraised value of the antiques the manager
separates both travelers so they can't confer, and asks them to write down
the amount of their value at no less than 2 and no larger than 10. He
also tells them that if both write down the same number, he will treat
that number as the true dollar value of both suitcases and reimburse both
travelers that amount.

However, if one writes down a smaller number than the other, this smaller
number will be taken as the true dollar value, and both travelers will
receive that amount along with a bonus/malus: 2 extra will be paid to the
traveler who wrote down the lower value and a 2 deduction will be taken
from the person who wrote down the higher amount. The challenge is: what
strategy should both travelers follow to decide the value they should
write down?

In the following we create the game (with a max value of 10) and solve it::

    sage: K = 10  # Modifying this value lets us play with games of any size
    sage: A = matrix([[min(i,j) + 2 * sign(j-i)  for j in range(K, 1, -1)]
    ....:             for i in range(K, 1, -1)])
    sage: B = matrix([[min(i,j) + 2 * sign(i-j)  for j in range(K, 1, -1)]
    ....:             for i in range(K, 1, -1)])
    sage: g = NormalFormGame([A, B])
    sage: g.obtain_nash(algorithm='lrs') # optional - lrslib
    [[(0, 0, 0, 0, 0, 0, 0, 0, 1), (0, 0, 0, 0, 0, 0, 0, 0, 1)]]
    sage: g.obtain_nash(algorithm='LCP') # optional - gambit
    [[(0.0, 0.0, 0.0, 0.0, 0.0, 0.0, 0.0, 0.0, 1.0),
      (0.0, 0.0, 0.0, 0.0, 0.0, 0.0, 0.0, 0.0, 1.0)]]

The output is a pair of vectors (as before) showing the Nash equilibrium.
In particular it here shows that out of the 10 possible strategies both
players should choose the last. Recall that the above considers a reduced
version of the game where individuals can claim integer values from 10
to 2.  The equilibrium strategy is thus for both players to state that
the value of their suitcase is 2.

Several standard Normal Form Games have also been implemented.
For more information on how to access these, see:
:mod:`Game Theory Catalog<sage.game_theory.catalog>`.
Included is information on the situation each Game models.
For example::

    sage: g = game_theory.normal_form_games.PrisonersDilemma()
    sage: g
    Prisoners dilemma - Normal Form Game with the following utilities: ...
    sage: d = {(0, 1): [-5, 0], (1, 0): [0, -5],
    ....:      (0, 0): [-2, -2], (1, 1): [-4, -4]}
    sage: g == d
    True
    sage: g.obtain_nash()
    [[(0, 1), (0, 1)]]

We can easily obtain the best response for a player to a given strategy.  In
this example we obtain the best responses for Player 1, when Player 2 uses two
different strategies::

    sage: A = matrix([[3, 0], [0, 3], [1.5, 1.5]])
    sage: B = matrix([[4, 3], [2, 6], [3, 1]])
    sage: g = NormalFormGame([A, B])
    sage: g.best_responses((1/2, 1/2), player=0)
    [0, 1, 2]
    sage: g.best_responses((3/4, 1/4), player=0)
    [0]

Here we do the same for player 2::

    sage: g.best_responses((4/5, 1/5, 0), player=1)
    [0, 1]

We see that for the game `Rock-Paper-Scissors-Lizard-Spock
<http://www.samkass.com/theories/RPSSL.html>`_ any pure strategy has two best
responses::

    sage: g = game_theory.normal_form_games.RPSLS()
    sage: A, B = g.payoff_matrices()
    sage: A, B
    (
    [ 0 -1  1  1 -1]  [ 0  1 -1 -1  1]
    [ 1  0 -1 -1  1]  [-1  0  1  1 -1]
    [-1  1  0  1 -1]  [ 1 -1  0 -1  1]
    [-1  1 -1  0  1]  [ 1 -1  1  0 -1]
    [ 1 -1  1 -1  0], [-1  1 -1  1  0]
    )
    sage: g.best_responses((1, 0, 0, 0, 0), player=0)
    [1, 4]
    sage: g.best_responses((0, 1, 0, 0, 0), player=0)
    [2, 3]
    sage: g.best_responses((0, 0, 1, 0, 0), player=0)
    [0, 4]
    sage: g.best_responses((0, 0, 0, 1, 0), player=0)
    [0, 2]
    sage: g.best_responses((0, 0, 0, 0, 1), player=0)
    [1, 3]
    sage: g.best_responses((1, 0, 0, 0, 0), player=1)
    [1, 4]
    sage: g.best_responses((0, 1, 0, 0, 0), player=1)
    [2, 3]
    sage: g.best_responses((0, 0, 1, 0, 0), player=1)
    [0, 4]
    sage: g.best_responses((0, 0, 0, 1, 0), player=1)
    [0, 2]
    sage: g.best_responses((0, 0, 0, 0, 1), player=1)
    [1, 3]

Note that degenerate games can cause problems for most algorithms.
The following example in fact has an infinite quantity of equilibria which
is evidenced by the various algorithms returning different solutions::

    sage: A = matrix([[3,3],[2,5],[0,6]])
    sage: B = matrix([[3,3],[2,6],[3,1]])
    sage: degenerate_game = NormalFormGame([A,B])
    sage: degenerate_game.obtain_nash(algorithm='lrs') # optional - lrslib
    [[(0, 1/3, 2/3), (1/3, 2/3)], [(1, 0, 0), (2/3, 1/3)], [(1, 0, 0), (1, 0)]]
    sage: degenerate_game.obtain_nash(algorithm='LCP') # optional - gambit
    [[(0.0, 0.3333333333, 0.6666666667), (0.3333333333, 0.6666666667)],
     [(1.0, -0.0, 0.0), (0.6666666667, 0.3333333333)],
     [(1.0, 0.0, 0.0), (1.0, 0.0)]]
    sage: degenerate_game.obtain_nash(algorithm='enumeration')
    [[(0, 1/3, 2/3), (1/3, 2/3)], [(1, 0, 0), (1, 0)]]

We can check the cause of this by using ``is_degenerate()``::

    sage: degenerate_game.is_degenerate()
    True

Note the 'negative' `-0.0` output by gambit. This is due to the numerical
nature of the algorithm used.

Here is an example with the trivial game where all payoffs are 0::

    sage: g = NormalFormGame()
    sage: g.add_player(3)  # Adding first player with 3 strategies
    sage: g.add_player(3)  # Adding second player with 3 strategies
    sage: for key in g:
    ....:     g[key] = [0, 0]
    sage: g.payoff_matrices()
    (
    [0 0 0]  [0 0 0]
    [0 0 0]  [0 0 0]
    [0 0 0], [0 0 0]
    )
    sage: g.obtain_nash(algorithm='enumeration')
    [[(0, 0, 1), (0, 0, 1)], [(0, 0, 1), (0, 1, 0)], [(0, 0, 1), (1, 0, 0)],
     [(0, 1, 0), (0, 0, 1)], [(0, 1, 0), (0, 1, 0)], [(0, 1, 0), (1, 0, 0)],
     [(1, 0, 0), (0, 0, 1)], [(1, 0, 0), (0, 1, 0)], [(1, 0, 0), (1, 0, 0)]]

A good description of degenerate games can be found in [NN2007]_.

<<<<<<< HEAD
Several standard Normal Form Games have also been implemented.
For more information on how to access these, see:
:mod:`Game Theory Catalog<sage.game_theory.catalog>`.
Included is information on the situation each Game models.
For example::

    sage: g = game_theory.normal_form_games.PrisonersDilemma()
    sage: g
    Prisoners dilemma - Normal Form Game with the following utilities: ...
    sage: d = {(0, 1): [-5, 0], (1, 0): [0, -5],
    ....:      (0, 0): [-2, -2], (1, 1): [-4, -4]}
    sage: g == d
    True
    sage: g.obtain_nash()
    [[(0, 1), (0, 1)]]

For demonstration and/or research purposes it might be useful to be able to
generate a random game with utilities given over a particular field::

    sage: g = random_nfg(ZZ, (3, 3))
    sage: g
    Normal Form Game with the following utilities: {(0, 1): [1, -95], (1, 2): [-1, 1], (0, 0): [-1, 2], (2, 1): [-1, 4], (1, 1): [0, 1], (2, 0): [-1, -2], (2, 2): [-4, -6], (1, 0): [-12, 0], (0, 2): [-1, -2]}
    sage: g.payoff_matrices()
    (
    [ -1   1  -1]  [  2 -95  -2]
    [-12   0  -1]  [  0   1   1]
    [ -1  -1  -4], [ -2   4  -6]
    )

The above takes the ring as the argument and a tuple showing the number of
strategies for each player.

=======
>>>>>>> 972bc70d
REFERENCES:

.. [N1950] John Nash.
   *Equilibrium points in n-person games.*
   Proceedings of the National Academy of Sciences 36.1 (1950): 48-49.

.. [NN2007] Nisan, Noam, et al., eds.
   *Algorithmic game theory.*
   Cambridge University Press, 2007.

.. [A2000] Avis, David.
   *A revised implementation of the reverse search vertex enumeration algorithm.*
   Polytopes-combinatorics and computation
   Birkhauser Basel, 2000.

.. [MMAT2014] McKelvey, Richard D., McLennan, Andrew M., and Turocy, Theodore L.
   *Gambit: Software Tools for Game Theory, Version 13.1.2.*
   http://www.gambit-project.org (2014).

.. [SLB2008] Shoham, Yoav, and Kevin Leyton-Brown.
   *Multiagent systems: Algorithmic, game-theoretic, and logical foundations.*
   Cambridge University Press, 2008.

AUTHOR:

- James Campbell and Vince Knight (06-2014): Original version

"""

#*****************************************************************************
#       Copyright (C) 2014 James Campbell james.campbell@tanti.org.uk
#
# This program is free software: you can redistribute it and/or modify
# it under the terms of the GNU General Public License as published by
# the Free Software Foundation, either version 3 of the License, or
# (at your option) any later version.
#                  http://www.gnu.org/licenses/
#*****************************************************************************

from collections import MutableMapping
from itertools import product
from parser import Parser
from sage.combinat.cartesian_product import CartesianProduct
from sage.misc.latex import latex
from sage.misc.misc import powerset
from sage.rings.all import QQ
from sage.structure.sage_object import SageObject
from sage.matrix.constructor import matrix
from sage.matrix.constructor import random_matrix
from sage.matrix.constructor import vector
from sage.misc.package import is_package_installed
from sage.misc.temporary_file import tmp_filename

try:
    from gambit import Game
except ImportError:
    Game = None

class NormalFormGame(SageObject, MutableMapping):
    r"""
    An object representing a Normal Form Game. Primarily used to compute the
    Nash Equilibria.

    INPUT:

    - ``generator`` -- can be a list of 2 matrices, a single matrix or left
      blank

    """

    def __init__(self, generator=None):
        r"""
        Initializes a Normal Form game and checks the inputs.

        EXAMPLES:

        Can have games with more than 2 players::

            sage: threegame = NormalFormGame()
            sage: threegame.add_player(2)  # Adding first player with 2 strategies
            sage: threegame.add_player(2)  # Adding second player with 2 strategies
            sage: threegame.add_player(2)  # Adding third player with 2 strategies
            sage: threegame[0, 0, 0][0] = 3
            sage: threegame[0, 0, 0][1] = 1
            sage: threegame[0, 0, 0][2] = 4
            sage: threegame[0, 0, 1][0] = 1
            sage: threegame[0, 0, 1][1] = 5
            sage: threegame[0, 0, 1][2] = 9
            sage: threegame[0, 1, 0][0] = 2
            sage: threegame[0, 1, 0][1] = 6
            sage: threegame[0, 1, 0][2] = 5
            sage: threegame[0, 1, 1][0] = 3
            sage: threegame[0, 1, 1][1] = 5
            sage: threegame[0, 1, 1][2] = 8
            sage: threegame[1, 0, 0][0] = 9
            sage: threegame[1, 0, 0][1] = 7
            sage: threegame[1, 0, 0][2] = 9
            sage: threegame[1, 0, 1][0] = 3
            sage: threegame[1, 0, 1][1] = 2
            sage: threegame[1, 0, 1][2] = 3
            sage: threegame[1, 1, 0][0] = 8
            sage: threegame[1, 1, 0][1] = 4
            sage: threegame[1, 1, 0][2] = 6
            sage: threegame[1, 1, 1][0] = 2
            sage: threegame[1, 1, 1][1] = 6
            sage: threegame[1, 1, 1][2] = 4
            sage: threegame.obtain_nash()
            Traceback (most recent call last):
            ...
            NotImplementedError: Nash equilibrium for games with more than 2 players have not been implemented yet. Please see the gambit website (http://gambit.sourceforge.net/) that has a variety of available algorithms

        Can initialise a game from a gambit game object::

            sage: from gambit import Game  # optional - gambit
            sage: gambitgame= Game.new_table([2, 2])  # optional - gambit
            sage: gambitgame[int(0), int(0)][int(0)] = int(5)  # optional - gambit
            sage: gambitgame[int(0), int(0)][int(1)] = int(8)  # optional - gambit
            sage: gambitgame[int(0), int(1)][int(0)] = int(2)  # optional - gambit
            sage: gambitgame[int(0), int(1)][int(1)] = int(11)  # optional - gambit
            sage: gambitgame[int(1), int(0)][int(0)] = int(10)  # optional - gambit
            sage: gambitgame[int(1), int(0)][int(1)] = int(7)  # optional - gambit
            sage: gambitgame[int(1), int(1)][int(0)] = int(5)  # optional - gambit
            sage: gambitgame[int(1), int(1)][int(1)] = int(5)  # optional - gambit
            sage: g = NormalFormGame(gambitgame)  # optional - gambit
            sage: g  # optional - gambit
            Normal Form Game with the following utilities: {(0, 1): [2.0, 11.0], (1, 0): [10.0, 7.0], (0, 0): [5.0, 8.0], (1, 1): [5.0, 5.0]}

        TESTS:

        Raise error if matrices aren't the same size::

            sage: p1 = matrix([[1, 2], [3, 4]])
            sage: p2 = matrix([[3, 3], [1, 4], [6, 6]])
            sage: error = NormalFormGame([p1, p2])
            Traceback (most recent call last):
            ...
            ValueError: matrices must be the same size

        Note that when initializing, a single argument must be passed::

            sage: p1 = matrix([[1, 2], [3, 4]])
            sage: p2 = matrix([[3, 3], [1, 4], [6, 6]])
            sage: error = NormalFormGame(p1, p2)
            Traceback (most recent call last):
            ...
            TypeError: __init__() takes at most 2 arguments (3 given)

        When initiating, argument passed must be a list or nothing::

            sage: error = NormalFormGame({4:6, 6:9})
            Traceback (most recent call last):
            ...
            TypeError: Generator function must be a list, gambit game or nothing

        When passing nothing, the utilities then need to be entered manually::

            sage: game = NormalFormGame()
            sage: game
            Normal Form Game with the following utilities: {}

        """
        self.players = []
        self.utilities = {}
        matrices = []
        if generator is not None:
            if type(generator) is not list and type(generator) is not Game:
                raise TypeError("Generator function must be a list, gambit game or nothing")

        if type(generator) is list:
            if len(generator) == 1:
                generator.append(-generator[-1])
            matrices = generator
            if matrices[0].dimensions() != matrices[1].dimensions():
                raise ValueError("matrices must be the same size")
            self._two_matrix_game(matrices)
        elif type(generator) is Game:
            game = generator
            self._gambit_game(game)

    def __delitem__(self, key):
        r"""
        This method is one of a collection that aims to make a game
        instance behave like a dictionary which can be used if a game
        is to be generated without using a matrix.

        Here we set up deleting an element of the utilities dictionary::

            sage: A = matrix([[2, 5], [0, 4]])
            sage: B = matrix([[2, 0], [5, 4]])
            sage: prisoners_dilemma = NormalFormGame([A, B])
            sage: prisoners_dilemma
            Normal Form Game with the following utilities: {(0, 1): [5, 0], (1, 0): [0, 5], (0, 0): [2, 2], (1, 1): [4, 4]}
            sage: del(prisoners_dilemma[(0,1)])
            sage: prisoners_dilemma
            Normal Form Game with the following utilities: {(1, 0): [0, 5], (0, 0): [2, 2], (1, 1): [4, 4]}
        """
        self.utilities.pop(key, None)

    def __getitem__(self, key):
        r"""
        This method is one of a collection that aims to make a game
        instance behave like a dictionary which can be used if a game
        is to be generated without using a matrix.

        Here we allow for querying a key::

            sage: A = matrix([[2, 5], [0, 4]])
            sage: B = matrix([[2, 0], [5, 4]])
            sage: prisoners_dilemma = NormalFormGame([A, B])
            sage: prisoners_dilemma[(0, 1)]
            [5, 0]
            sage: del(prisoners_dilemma[(0,1)])
            sage: prisoners_dilemma[(0, 1)]
            Traceback (most recent call last):
            ...
            KeyError: (0, 1)
        """

        return self.utilities[key]

    def __iter__(self):
        r"""
        This method is one of a collection that aims to make a game
        instance behave like a dictionary which can be used if a game
        is to be generated without using a matrix.

        Here we allow for iteration over the game to correspond to
        iteration over keys of the utility dictionary::

            sage: A = matrix([[2, 5], [0, 4]])
            sage: B = matrix([[2, 0], [5, 4]])
            sage: prisoners_dilemma = NormalFormGame([A, B])
            sage: for key in prisoners_dilemma:
            ....:     print "The strategy pair {} gives utilities {}".format(key, prisoners_dilemma[key])
            The strategy pair (0, 1) gives utilities [5, 0]
            The strategy pair (1, 0) gives utilities [0, 5]
            The strategy pair (0, 0) gives utilities [2, 2]
            The strategy pair (1, 1) gives utilities [4, 4]
        """
        return iter(self.utilities)

    def __setitem__(self, key, value):
        r"""
        This method is one of a collection that aims to make a game
        instance behave like a dictionary which can be used if a game
        is to be generated without using a matrix.

        Here we set up setting the value of a key::

            sage: A = matrix([[2, 5], [0, 4]])
            sage: B = matrix([[2, 0], [5, 4]])
            sage: prisoners_dilemma = NormalFormGame([A, B])
            sage: del(prisoners_dilemma[(0,1)])
            sage: prisoners_dilemma[(0,1)] = [5,6]
            sage: prisoners_dilemma.payoff_matrices()
            (
            [2 5]  [2 6]
            [0 4], [5 4]
            )

        We can use the dictionary-like interface to overwrite a strategy
        profile::

            sage: prisoners_dilemma[(0,1)] = [-3,-30]
            sage: prisoners_dilemma.payoff_matrices()
            (
            [ 2 -3]  [  2 -30]
            [ 0  4], [  5   4]
            )
        """
        self.utilities[key] = value

    def __len__(self):
        r"""
        Return the length of the game to be the length of the utilities.

        EXAMPLES::

            sage: A = matrix([[2, 5], [0, 4]])
            sage: B = matrix([[2, 0], [5, 4]])
            sage: prisoners_dilemma = NormalFormGame([A, B])
            sage: len(prisoners_dilemma)
            4
        """
        return len(self.utilities)

    def _repr_(self):
        r"""
        Return the strategy_profiles of the game.

        EXAMPLES:

        Basic description of the game shown when calling the game instance::

            sage: p1 = matrix([[1, 2], [3, 4]])
            sage: p2 = matrix([[3, 3], [1, 4]])
            sage: g = NormalFormGame([p1, p2])
            sage: g
            Normal Form Game with the following utilities: {(0, 1): [2, 3], (1, 0): [3, 1], (0, 0): [1, 3], (1, 1): [4, 4]}
        """
        base_str = "Normal Form Game with the following utilities: {}"
        return base_str.format(self.utilities)

    def _latex_(self):
        r"""
        Return the LaTeX code representing the ``NormalFormGame``.

        EXAMPLES:

        LaTeX method shows the two payoff matrices for a two player game::

            sage: A = matrix([[-1, -2], [-12, 2]])
            sage: B = matrix([[1, 0], [1, -1]])
            sage: g = NormalFormGame([A, B])
            sage: latex(g)
            \left(\left(\begin{array}{rr}
            -1 & -2 \\
            -12 & 2
            \end{array}\right), \left(\begin{array}{rr}
            1 & 0 \\
            1 & -1
            \end{array}\right)\right)

        LaTeX method shows nothing interesting for games with more players::

            sage: g = NormalFormGame()
            sage: g.add_player(2)  # Adding first player with 2 strategies
            sage: g.add_player(2)  # Adding second player with 2 strategies
            sage: g.add_player(2)  # Creating a game with three players
            sage: latex(g)
            \text{\texttt{Normal{ }Form{ }Game{ }...[False,{ }False,{ }False]{\char`\}}}}
        """
        if len(self.players) == 2:
            M1, M2 = self.payoff_matrices()
            return "\left(%s, %s\\right)" % (M1._latex_(), M2._latex_())
        return latex(self.__str__())

    def _two_matrix_game(self, matrices):
        r"""
        Populate ``self.utilities`` with the values from 2 matrices.

        EXAMPLES:

        A small example game::

            sage: A = matrix([[1, 0], [-2, 3]])
            sage: B = matrix([[3, 2], [-1, 0]])
            sage: two_game = NormalFormGame()
            sage: two_game._two_matrix_game([A, B])
        """
        self.players = []
        self.utilities = {}
        self.add_player(matrices[0].dimensions()[0])
        self.add_player(matrices[1].dimensions()[1])
        for strategy_profile in self.utilities:
            self.utilities[strategy_profile] = [matrices[0][strategy_profile],
                                                matrices[1][strategy_profile]]

    def _gambit_game(self, game):
        r"""
        Creates a ``NormalFormGame`` object from a Gambit game.

        TESTS::

            sage: from gambit import Game  # optional - gambit
            sage: testgame = Game.new_table([2, 2])  # optional - gambit
            sage: testgame[int(0), int(0)][int(0)] = int(8)  # optional - gambit
            sage: testgame[int(0), int(0)][int(1)] = int(8)  # optional - gambit
            sage: testgame[int(0), int(1)][int(0)] = int(2)  # optional - gambit
            sage: testgame[int(0), int(1)][int(1)] = int(10)  # optional - gambit
            sage: testgame[int(1), int(0)][int(0)] = int(10)  # optional - gambit
            sage: testgame[int(1), int(0)][int(1)] = int(2)  # optional - gambit
            sage: testgame[int(1), int(1)][int(0)] = int(5)  # optional - gambit
            sage: testgame[int(1), int(1)][int(1)] = int(5)  # optional - gambit
            sage: g = NormalFormGame()  # optional - gambit
            sage: g._gambit_game(testgame)  # optional - gambit
            sage: g  # optional - gambit
            Normal Form Game with the following utilities:
             {(0, 1): [2.0, 10.0], (1, 0): [10.0, 2.0],
              (0, 0): [8.0, 8.0], (1, 1): [5.0, 5.0]}
        """
        self.players = []
        self.utilities = {}
        for player in game.players:
            num_strategies = len(player.strategies)
            self.add_player(num_strategies)
        for strategy_profile in self.utilities:
            utility_vector = [float(game[strategy_profile][i]) for i in range(len(self.players))]
            self.utilities[strategy_profile] = utility_vector

    def payoff_matrices(self):
        r"""
        Return 2 matrices representing the payoffs for each player.

        EXAMPLES::

            sage: p1 = matrix([[1, 2], [3, 4]])
            sage: p2 = matrix([[3, 3], [1, 4]])
            sage: g = NormalFormGame([p1, p2])
            sage: g.payoff_matrices()
            (
            [1 2]  [3 3]
            [3 4], [1 4]
            )

        If we create a game with 3 players we will not be able to
        obtain payoff matrices::

            sage: g = NormalFormGame()
            sage: g.add_player(2)  # adding first player with 2 strategies
            sage: g.add_player(2)  # adding second player with 2 strategies
            sage: g.add_player(2)  # adding third player with 2 strategies
            sage: g.payoff_matrices()
            Traceback (most recent call last):
            ...
            ValueError: Only available for 2 player games

        If we do create a two player game but it is not complete
        then an error is also raised::

            sage: g = NormalFormGame()
            sage: g.add_player(1)  # Adding first player with 1 strategy
            sage: g.add_player(1)  # Adding second player with 1 strategy
            sage: g.payoff_matrices()
            Traceback (most recent call last):
            ...
            ValueError: utilities have not been populated

        The above creates a 2 player game where each player has
        a single strategy. Here we populate the strategies and
        can then view the payoff matrices::

            sage: g[0, 0] = [1,2]
            sage: g.payoff_matrices()
            ([1], [2])
        """
        if len(self.players) != 2:
            raise ValueError("Only available for 2 player games")

        if not self._is_complete():
            raise ValueError("utilities have not been populated")

        m1 = matrix(QQ, self.players[0].num_strategies, self.players[1].num_strategies)
        m2 = matrix(QQ, self.players[0].num_strategies, self.players[1].num_strategies)
        for strategy_profile in self.utilities:
            m1[strategy_profile] = self[strategy_profile][0]
            m2[strategy_profile] = self[strategy_profile][1]
        return m1, m2

    def add_player(self, num_strategies):
        r"""
        Add a player to a NormalFormGame.

        INPUT:

        - ``num_strategies`` -- the number of strategies the player should have

        EXAMPLES::

            sage: g = NormalFormGame()
            sage: g.add_player(2)  # Adding first player with 2 strategies
            sage: g.add_player(1)  # Adding second player with 1 strategy
            sage: g.add_player(1)  # Adding third player with 1 strategy
            sage: g
            Normal Form Game with the following utilities: {(1, 0, 0): [False, False, False], (0, 0, 0): [False, False, False]}
        """
        self.players.append(_Player(num_strategies))
        self._generate_utilities(True)

    def _generate_utilities(self, replacement):
        r"""
        Create all the required keys for ``self.utilities``.

        This is used when generating players and/or adding strategies.

        INPUT:

        - ``replacement`` -- Boolean value of whether previously created
          profiles should be replaced or not

        TESTS::

            sage: from sage.game_theory.normal_form_game import _Player
            sage: g = NormalFormGame()
            sage: g.players.append(_Player(2))
            sage: g.players.append(_Player(2))
            sage: g
            Normal Form Game with the following utilities: {}

            sage: g._generate_utilities(True)
            sage: g
            Normal Form Game with the following utilities:
             {(0, 1): [False, False], (1, 0): [False, False],
              (0, 0): [False, False], (1, 1): [False, False]}

            sage: g[(0,1)] = [2, 3]
            sage: g.add_strategy(1)
            sage: g._generate_utilities(False)
            sage: g
            Normal Form Game with the following utilities:
             {(0, 1): [2, 3], (1, 2): [False, False],
              (0, 0): [False, False], (0, 2): [False, False],
              (1, 0): [False, False], (1, 1): [False, False]}

            sage: g._generate_utilities(True)
            sage: g
            Normal Form Game with the following utilities:
             {(0, 1): [False, False], (1, 2): [False, False],
              (0, 0): [False, False], (1, 1): [False, False],
              (1, 0): [False, False], (0, 2): [False, False]}
        """
        strategy_sizes = [range(p.num_strategies) for p in self.players]
        if replacement is True:
            self.utilities = {}
        for profile in product(*strategy_sizes):
            if profile not in self.utilities.keys():
                self.utilities[profile] = [False]*len(self.players)

    def add_strategy(self, player):
        r"""
        Add a strategy to a player, will not affect already completed
        strategy profiles.

        INPUT:

        - ``player`` -- the index of the player

        EXAMPLES:

        A simple example::

            sage: s = matrix([[1, 0], [-2, 3]])
            sage: t = matrix([[3, 2], [-1, 0]])
            sage: example = NormalFormGame([s, t])
            sage: example
            Normal Form Game with the following utilities: {(0, 1): [0, 2], (1, 0): [-2, -1], (0, 0): [1, 3], (1, 1): [3, 0]}
            sage: example.add_strategy(0)
            sage: example
            Normal Form Game with the following utilities: {(0, 1): [0, 2], (0, 0): [1, 3], (2, 1): [False, False], (2, 0): [False, False], (1, 0): [-2, -1], (1, 1): [3, 0]}

        """
        self.players[player].add_strategy()
        self._generate_utilities(False)

    def _is_complete(self):
        r"""
        Check if ``utilities`` has been completed and return a
        boolean.

        EXAMPLES:

        A simple example::

            sage: s = matrix([[1, 0], [-2, 3]])
            sage: t = matrix([[3, 2], [-1, 0]])
            sage: example = NormalFormGame([s, t])
            sage: example.add_strategy(0)
            sage: example._is_complete()
            False
        """
        results = []
        for profile in self.utilities.values():
            results.append(all(type(i) is not bool for i in profile))
        return all(results)

    def obtain_nash(self, algorithm=False, maximization=True):
        r"""
        A function to return the Nash equilibrium for the game.
        Optional arguments can be used to specify the algorithm used.
        If no algorithm is passed then an attempt is made to use the most
        appropriate algorithm.

        INPUT:

        - ``algorithm`` - the following algorithms should be available through
          this function:

          * ``'lrs'`` - This algorithm is only suited for 2 player games.
            See the lrs web site (http://cgm.cs.mcgill.ca/~avis/C/lrs.html).

          * ``'LCP'`` - This algorithm is only suited for 2 player games.
            See the gambit web site (http://gambit.sourceforge.net/). Note
            that the output differs from the other algorithms: floats are
            returned.

          * ``'enumeration'`` - This is a very inefficient
            algorithm (in essence a brute force approach).

            1. For each k in 1...min(size of strategy sets)
            2. For each I,J supports of size k
            3. Prune: check if supports are dominated
            4. Solve indifference conditions and check that have Nash Equilibrium.

            Solving the indifference conditions is done by building the
            corresponding linear system.  If  `\rho_1, \rho_2` are the
            supports player 1 and 2 respectively.  Then, indifference implies:

            .. MATH::

                u_1(s_1,\rho_2) = u_1(s_2, \rho_2)

            for all `s_1, s_2` in the support of `\rho_1`. This corresponds to:

            .. MATH::

                \sum_{j\in S(\rho_2)}A_{s_1,j}{\rho_2}_j = \sum_{j\in S(\rho_2)}A_{s_2,j}{\rho_2}_j

            for all `s_1, s_2` in the support of `\rho_1` where `A` is the payoff
            matrix of player 1. Equivalently we can consider consecutive rows of
            `A` (instead of all pairs of strategies). Thus the corresponding
            linear system can be written as:

            .. MATH::

                \left(\sum_{j \in S(\rho_2)}A_{i,j} - A_{i+1,j}\right){\rho_2}_j

            for all `1\leq i \leq |S(\rho_1)|` (where `A` has been modified to only
            contain the rows corresponding to `S(\rho_1)`). We also require all
            elements of `\rho_2` to sum to 1:

            .. MATH::

                \sum_{j\in S(\rho_1)}{\rho_2}_j = 1

        - ``maximization`` -- Whether a player is trying to maximize their
          utility or minimize it.

          * When set to ``True`` (default) it is assumed that players
            aim to maximise their utility.

          * When set to ``False`` it is assumed that players aim to
            minimise their utility.

        EXAMPLES:

        A game with 1 equilibrium when ``maximization`` is ``True`` and 3 when
        ``maximization`` is ``False``::

            sage: A = matrix([[10, 500, 44],
            ....:       [15, 10, 105],
            ....:       [19, 204, 55],
            ....:       [20, 200, 590]])
            sage: B = matrix([[2, 1, 2],
            ....:             [0, 5, 6],
            ....:             [3, 4, 1],
            ....:             [4, 1, 20]])
            sage: g=NormalFormGame([A, B])
            sage: g.obtain_nash(algorithm='lrs') # optional - lrslib
            [[(0, 0, 0, 1), (0, 0, 1)]]
            sage: g.obtain_nash(algorithm='lrs', maximization=False) # optional - lrslib
            [[(2/3, 1/12, 1/4, 0), (6333/8045, 247/8045, 293/1609)], [(3/4, 0, 1/4, 0), (0, 11/307, 296/307)], [(5/6, 1/6, 0, 0), (98/99, 1/99, 0)]]

        This particular game has 3 Nash equilibria::

            sage: A = matrix([[3,3],
            ....:             [2,5],
            ....:             [0,6]])
            sage: B = matrix([[3,2],
            ....:             [2,6],
            ....:             [3,1]])
            sage: g = NormalFormGame([A, B])
            sage: g.obtain_nash(algorithm='enumeration')
            [[(0, 1/3, 2/3), (1/3, 2/3)], [(4/5, 1/5, 0), (2/3, 1/3)], [(1, 0, 0), (1, 0)]]

        Here is a slightly larger game::

            sage: A = matrix([[160, 205, 44],
            ....:             [175, 180, 45],
            ....:             [201, 204, 50],
            ....:             [120, 207, 49]])
            sage: B = matrix([[2, 2, 2],
            ....:             [1, 0, 0],
            ....:             [3, 4, 1],
            ....:             [4, 1, 2]])
            sage: g=NormalFormGame([A, B])
            sage: g.obtain_nash(algorithm='enumeration')
            [[(0, 0, 3/4, 1/4), (1/28, 27/28, 0)]]
            sage: g.obtain_nash(algorithm='lrs')  # optional - lrslib
            [[(0, 0, 3/4, 1/4), (1/28, 27/28, 0)]]
            sage: g.obtain_nash(algorithm='LCP')  # optional - gambit
            [[(0.0, 0.0, 0.75, 0.25), (0.0357142857, 0.9642857143, 0.0)]]

        2 random matrices::

            sage: player1 = matrix([[2, 8, -1, 1, 0],
            ....:                   [1, 1, 2, 1, 80],
            ....:                   [0, 2, 15, 0, -12],
            ....:                   [-2, -2, 1, -20, -1],
            ....:                   [1, -2, -1, -2, 1]])
            sage: player2 = matrix([[0, 8, 4, 2, -1],
            ....:                   [6, 14, -5, 1, 0],
            ....:                   [0, -2, -1, 8, -1],
            ....:                   [1, -1, 3, -3, 2],
            ....:                   [8, -4, 1, 1, -17]])
            sage: fivegame = NormalFormGame([player1, player2])
            sage: fivegame.obtain_nash(algorithm='enumeration')
            [[(1, 0, 0, 0, 0), (0, 1, 0, 0, 0)]]
            sage: fivegame.obtain_nash(algorithm='lrs') # optional - lrslib
            [[(1, 0, 0, 0, 0), (0, 1, 0, 0, 0)]]
            sage: fivegame.obtain_nash(algorithm='LCP') # optional - gambit
            [[(1.0, 0.0, 0.0, 0.0, 0.0), (0.0, 1.0, 0.0, 0.0, 0.0)]]

        Here is an example of a 3 by 2 game with 3 Nash equilibrium::

            sage: A = matrix([[3,3],
            ....:             [2,5],
            ....:             [0,6]])
            sage: B = matrix([[3,2],
            ....:             [2,6],
            ....:             [3,1]])
            sage: g = NormalFormGame([A, B])
            sage: g.obtain_nash(algorithm='enumeration')
            [[(0, 1/3, 2/3), (1/3, 2/3)], [(4/5, 1/5, 0), (2/3, 1/3)], [(1, 0, 0), (1, 0)]]

        Note that outputs for all algorithms are as lists of lists of
        tuples and the equilibria have been sorted so that all algorithms give
        a comparable output (although ``'LCP'`` returns floats)::

            sage: enumeration_eqs = g.obtain_nash(algorithm='enumeration')
            sage: [[type(s) for s in eq] for eq in enumeration_eqs]
            [[<type 'tuple'>, <type 'tuple'>], [<type 'tuple'>, <type 'tuple'>], [<type 'tuple'>, <type 'tuple'>]]
            sage: lrs_eqs = g.obtain_nash(algorithm='lrs')  # optional - lrslib
            sage: [[type(s) for s in eq] for eq in lrs_eqs]  # optional - lrslib
            [[<type 'tuple'>, <type 'tuple'>], [<type 'tuple'>, <type 'tuple'>], [<type 'tuple'>, <type 'tuple'>]]
            sage: LCP_eqs = g.obtain_nash(algorithm='LCP')  # optional - gambit
            sage: [[type(s) for s in eq] for eq in LCP_eqs]  # optional - gambit
            [[<type 'tuple'>, <type 'tuple'>], [<type 'tuple'>, <type 'tuple'>], [<type 'tuple'>, <type 'tuple'>]]
            sage: enumeration_eqs == sorted(enumeration_eqs)
            True
            sage: lrs_eqs == sorted(lrs_eqs)  # optional - lrslib
            True
            sage: LCP_eqs == sorted(LCP_eqs)  # optional - gambit
            True
            sage: lrs_eqs == enumeration_eqs  # optional - lrslib
            True
            sage: enumeration_eqs == LCP_eqs  # optional - gambit
            False
            sage: [[[round(float(p), 6) for p in str] for str in eq] for eq in enumeration_eqs] == [[[round(float(p), 6) for p in str] for str in eq] for eq in LCP_eqs]  # optional - gambit
            True

        """
        if len(self.players) > 2:
            raise NotImplementedError("Nash equilibrium for games with more "
                                      "than 2 players have not been "
                                      "implemented yet. Please see the gambit "
                                      "website (http://gambit.sourceforge.net/) that has a variety of "
                                      "available algorithms")

        if not self._is_complete():
            raise ValueError("utilities have not been populated")

        if not algorithm:
            if is_package_installed('lrslib'):
                algorithm = "lrs"
            else:
                algorithm = "enumeration"

        if algorithm == "lrs":
            if not is_package_installed('lrslib'):
                raise NotImplementedError("lrslib is not installed")

            return self._solve_lrs(maximization)

        if algorithm == "LCP":
            if Game is None:
                raise NotImplementedError("gambit is not installed")
            for strategy_profile in self.utilities:
                payoffs = self.utilities[strategy_profile]
                if payoffs != [int(payoffs[0]), int(payoffs[1])]:
                    raise ValueError("""The Gambit implementation of LCP only
                                     allows for integer valued payoffs.
                                     Please scale your payoff matrices.""")
            return self._solve_LCP(maximization)

        if algorithm == "enumeration":
            return self._solve_enumeration(maximization)

    def _solve_lrs(self, maximization=True):
        r"""
        EXAMPLES:

        A simple game::

            sage: A = matrix([[1, 2], [3, 4]])
            sage: B = matrix([[3, 3], [1, 4]])
            sage: C = NormalFormGame([A, B])
            sage: C._solve_lrs() # optional - lrslib
            [[(0, 1), (0, 1)]]

        2 random matrices::

            sage: p1 = matrix([[-1, 4, 0, 2, 0],
            ....:              [-17, 246, -5, 1, -2],
            ....:              [0, 1, 1, -4, -4],
            ....:              [1, -3, 9, 6, -1],
            ....:              [2, 53, 0, -5, 0]])
            sage: p2 = matrix([[0, 1, 1, 3, 1],
            ....:              [3, 9, 44, -1, -1],
            ....:              [1, -4, -1, -3, 1],
            ....:              [1, 0, 0, 0, 0,],
            ....:              [1, -3, 1, 21, -2]])
            sage: biggame = NormalFormGame([p1, p2])
            sage: biggame._solve_lrs() # optional - lrslib
            [[(0, 0, 0, 20/21, 1/21), (11/12, 0, 0, 1/12, 0)]]

        Another test::

            sage: p1 = matrix([[-7, -5, 5],
            ....:              [5, 5, 3],
            ....:              [1, -6, 1]])
            sage: p2 = matrix([[-9, 7, 9],
            ....:              [6, -2, -3],
            ....:              [-4, 6, -10]])
            sage: biggame = NormalFormGame([p1, p2])
            sage: biggame._solve_lrs() # optional - lrslib
            [[(0, 1, 0), (1, 0, 0)], [(1/3, 2/3, 0), (0, 1/6, 5/6)], [(1/3, 2/3, 0), (1/7, 0, 6/7)], [(1, 0, 0), (0, 0, 1)]]
        """
        from subprocess import PIPE, Popen
        m1, m2 = self.payoff_matrices()
        if maximization is False:
            m1 = - m1
            m2 = - m2
        game1_str, game2_str = self._Hrepresentation(m1, m2)

        g1_name = tmp_filename()
        g2_name = tmp_filename()
        g1_file = file(g1_name, 'w')
        g2_file = file(g2_name, 'w')
        g1_file.write(game1_str)
        g1_file.close()
        g2_file.write(game2_str)
        g2_file.close()

        process = Popen(['nash', g1_name, g2_name], stdout=PIPE)
        lrs_output = [row for row in process.stdout]
        nasheq = Parser(lrs_output).format_lrs()
        return sorted(nasheq)

    def _solve_LCP(self, maximization):
        r"""
        Solve a :class:`NormalFormGame` using Gambit's LCP algorithm.

        EXAMPLES::

            sage: a = matrix([[1, 0], [1, 4]])
            sage: b = matrix([[2, 3], [2, 4]])
            sage: c = NormalFormGame([a, b])
            sage: c._solve_LCP(maximization=True) # optional - gambit
            [[(0.0, 1.0), (0.0, 1.0)]]
        """
        from gambit.nash import ExternalLCPSolver
        strategy_sizes = [p.num_strategies for p in self.players]
        g = Game.new_table(strategy_sizes)
        scalar = 1
        if maximization is False:
            scalar *= -1
        for strategy_profile in self.utilities:
            g[strategy_profile][0] = int(scalar *
                                            self.utilities[strategy_profile][0])
            g[strategy_profile][1] = int(scalar *
                                            self.utilities[strategy_profile][1])
        output = ExternalLCPSolver().solve(g)
        nasheq = Parser(output).format_gambit(g)
        return sorted(nasheq)

    def _solve_enumeration(self, maximization=True):
        r"""
        Obtain the Nash equilibria using support enumeration.

        Algorithm implemented here is Algorithm 3.4 of [NN2007]_
        with an aspect of pruning from [SLB2008]_.

        1. For each k in 1...min(size of strategy sets)
        2. For each I,J supports of size k
        3. Prune: check if supports are dominated
        4. Solve indifference conditions and check that have Nash Equilibrium.

        EXAMPLES:

        A Game::

            sage: A = matrix([[160, 205, 44],
            ....:       [175, 180, 45],
            ....:       [201, 204, 50],
            ....:       [120, 207, 49]])
            sage: B = matrix([[2, 2, 2],
            ....:             [1, 0, 0],
            ....:             [3, 4, 1],
            ....:             [4, 1, 2]])
            sage: g=NormalFormGame([A, B])
            sage: g._solve_enumeration()
            [[(0, 0, 3/4, 1/4), (1/28, 27/28, 0)]]

        A game with 3 equilibria::

            sage: A = matrix([[3,3],
            ....:             [2,5],
            ....:             [0,6]])
            sage: B = matrix([[3,2],
            ....:             [2,6],
            ....:             [3,1]])
            sage: g = NormalFormGame([A, B])
            sage: g._solve_enumeration(maximization=False)
            [[(1, 0, 0), (0, 1)]]

        A simple example::

            sage: s = matrix([[1, 0], [-2, 3]])
            sage: t = matrix([[3, 2], [-1, 0]])
            sage: example = NormalFormGame([s, t])
            sage: example._solve_enumeration()
            [[(0, 1), (0, 1)], [(1/2, 1/2), (1/2, 1/2)], [(1, 0), (1, 0)]]

        Another::

            sage: A = matrix([[0, 1, 7, 1],
            ....:             [2, 1, 3, 1],
            ....:             [3, 1, 3, 5],
            ....:             [6, 4, 2, 7]])
            sage: B = matrix([[3, 2, 8, 4],
            ....:             [6, 2, 0, 3],
            ....:             [1, 3, -1, 1],
            ....:             [3, 2, 1, 1]])
            sage: C = NormalFormGame([A, B])
            sage: C._solve_enumeration()
            [[(0, 0, 0, 1), (1, 0, 0, 0)], [(2/7, 0, 0, 5/7), (5/11, 0, 6/11, 0)], [(1, 0, 0, 0), (0, 0, 1, 0)]]

        Again::

            sage: X = matrix([[1, 4, 2],
            ....:             [4, 0, 3],
            ....:             [2, 3, 5]])
            sage: Y = matrix([[3, 9, 2],
            ....:             [0, 3, 1],
            ....:             [5, 4, 6]])
            sage: Z = NormalFormGame([X, Y])
            sage: Z._solve_enumeration()
            [[(0, 0, 1), (0, 0, 1)], [(2/9, 0, 7/9), (0, 3/4, 1/4)], [(1, 0, 0), (0, 1, 0)]]

        TESTS:

        Due to the nature of the linear equations solved in this algorithm
        some negative vectors can be returned. Here is a test that ensures
        this doesn't happen (the particular payoff matrices chosen give a
        linear system that would have negative valued vectors as solution)::

            sage: a = matrix([[-13, 59],
            ....:             [27, 86]])
            sage: b = matrix([[14, 6],
            ....:             [58, -14]])
            sage: c = NormalFormGame([a, b])
            sage: c._solve_enumeration()
            [[(0, 1), (1, 0)]]

        Testing against an error in `_is_NE`.  Note that 1 equilibrium is
        missing: ``[(2/3, 1/3), (0, 1)]``, however this equilibrium has
        supports of different sizes. This only occurs in degenerate games
        and is not supported in the `enumeration` algorithm::

            sage: N = NormalFormGame([matrix(2,[0,-1,-2,-1]),matrix(2,[1,0,0,2])])
            sage: N._solve_enumeration()
            [[(0, 1), (0, 1)], [(1, 0), (1, 0)]]

        In this instance the `lrs` algorithm is able to find all
        three equilibria::

            sage: N = NormalFormGame([matrix(2,[0,-1,-2,-1]),matrix(2,[1,0,0,2])])
            sage: N.obtain_nash(algorithm='lrs')  # optional - lrslib
            [[(0, 1), (0, 1)], [(2/3, 1/3), (0, 1)], [(1, 0), (1, 0)]]

        Here is another::

            sage: N = NormalFormGame([matrix(2,[7,-8,-4,-8,7,0]),matrix(2,[-9,-1,-8,3,2,3])])
            sage: N._solve_enumeration()
            [[(0, 1), (0, 0, 1)]]
        """

        M1, M2 = self.payoff_matrices()
        if maximization is False:
            M1 = -M1
            M2 = -M2

        potential_supports = [[tuple(support) for support in
                               powerset(range(player.num_strategies))]
                              for player in self.players]

        potential_support_pairs = [pair for pair in CartesianProduct(*potential_supports) if len(pair[0]) == len(pair[1])]

        equilibria = []
        for pair in potential_support_pairs:
            # Check if any supports are dominated for row player
            if (self._row_cond_dominance(pair[0], pair[1], M1)
                # Check if any supports are dominated for col player
               and self._row_cond_dominance(pair[1], pair[0], M2.transpose())):
                a = self._solve_indifference(pair[0], pair[1], M2)
                b = self._solve_indifference(pair[1], pair[0], M1.transpose())
                if a and b and self._is_NE(a, b, pair[0], pair[1], M1, M2):
                    equilibria.append([tuple(a), tuple(b)])

        return sorted(equilibria)

    def _row_cond_dominance(self, p1_sup, p2_sup, matrix):
        r"""
        Check if any row strategies of a sub matrix defined
        by a given pair of supports are conditionally dominated.
        Return ``False`` if a row is conditionally dominated.

        TESTS:

        A matrix that depending on the support for the column player
        has a dominated row::

            sage: g = NormalFormGame()
            sage: A = matrix([[1, 1, 5], [2, 2, 0]])
            sage: g._row_cond_dominance((0, 1), (0, 1), A)
            False

        or does not have a dominated row::

            sage: g._row_cond_dominance((0, 1), (0, 2), A)
            True
        """
        subm = matrix.matrix_from_rows_and_columns(list(p1_sup), list(p2_sup))
        nbr_rows = subm.nrows()
        nbr_cols = subm.ncols()
        for s in range(nbr_rows):
            strategy = subm.rows()[s]
            for r in range(s, nbr_rows):
                row = subm.rows()[r]
                if strategy != row:
                    if all(strategy[i] < row[i] for i in range(nbr_cols)):
                        return False
                    if all(row[i] < strategy[i] for i in range(nbr_cols)):
                        return False
        return True

    def _solve_indifference(self, support1, support2, M):
        r"""
        For support1, retrns the strategy with support: support2 that makes the
        column player indifferent for the utilities given by M.

        This is done by building the corresponding linear system.
        If  `\rho_1, \rho_2` are the supports of player 1 and 2 respectively.
        Then, indifference for player 1 implies:

        .. MATH::

            u_1(s_1,\rho_2) = u_1(s_2, \rho_2)

        for all `s_1, s_2` in the support of `\rho_1`. This corresponds to:

        .. MATH::

            \sum_{j\in S(\rho_2)}A_{s_1,j}{\rho_2}_j =
            \sum_{j\in S(\rho_2)}A_{s_2,j}{\rho_2}_j

        for all `s_1, s_2` in the support of `\rho_1` where `A` is the payoff
        matrix of player 1. Equivalently we can consider consecutive rows of
        `A` (instead of all pairs of strategies). Thus the corresponding
        linear system can be written as:

        .. MATH::

            \left(\sum_{j \in S(\rho_2)}^{A_{i,j} - A_{i+1,j}\right){\rho_2}_j

        for all `1\leq i \leq |S(\rho_1)|` (where `A` has been modified to only
        contain the row corresponding to `S(\rho_1)`). We also require all
        elements of `\rho_2` to sum to 1:

        .. MATH::

            \sum_{j\in S(\rho_1)}{\rho_2}_j = 1.

        TESTS:

        Find the indifference vector for a support pair that has
        no dominated strategies::

            sage: A = matrix([[1, 1, 5], [2, 2, 0]])
            sage: g = NormalFormGame([A])
            sage: g._solve_indifference((0, 1), (0, 2), A)
            (1/3, 2/3)
            sage: g._solve_indifference((0, 2), (0, 1), -A.transpose())
            (5/6, 0, 1/6)

        When a support pair has a dominated strategy there is no
        solution to the indifference equation::

            sage: g._solve_indifference((0, 1), (0, 1), -A.transpose())
            <BLANKLINE>

        Particular case of a game with 1 strategy for each for each player::

            sage: A = matrix([[10]])
            sage: g = NormalFormGame([A])
            sage: g._solve_indifference((0,), (0,), -A.transpose())
            (1)
        """
        linearsystem = matrix(QQ, len(support2)+1, M.nrows())

        # Build linear system for player 1
        for strategy1 in support1:
            # Checking particular case of supports of pure strategies
            if len(support2) == 1:
                for strategy2 in range(M.ncols()):
                    if M[strategy1][support2[0]] < \
                            M[strategy1][strategy2]:
                        return False
            else:
                for strategy_pair2 in range(len(support2)):
                    # Coefficients of linear system that ensure indifference
                    # between two consecutive strategies of the support
                    linearsystem[strategy_pair2, strategy1] = \
                        M[strategy1][support2[strategy_pair2]] -\
                        M[strategy1][support2[strategy_pair2 - 1]]
            # Coefficients of linear system that ensure the vector is
            # a probability vecotor. ie. sum to 1
            linearsystem[-1, strategy1] = 1
        # Create rhs of linear systems
        linearsystem_rhs = vector([0 for i in range(len(support2))] + [1])

        # Solve both linear systems
        try:
            result = linearsystem.solve_right(linearsystem_rhs)
        except ValueError:
            return None

        return result

    def _is_NE(self, a, b, p1_support, p2_support, M1, M2):
        r"""
        For vectors that obey indifference for a given support pair,
        checks if it corresponds to a Nash equilibria (support is obeyed and
        no negative values, also that no player has incentive to deviate
        out of supports).

        TESTS::

            sage: X = matrix([[1, 4, 2],
            ....:             [4, 0, 3],
            ....:             [2, 3, 5]])
            sage: Y = matrix([[3, 9, 2],
            ....:             [0, 3, 1],
            ....:             [5, 4, 6]])
            sage: Z = NormalFormGame([X, Y])
            sage: Z._is_NE([0, 1/4, 3/4], [3/5, 2/5, 0], (1, 2,), (0, 1,), X, Y)
            False

            sage: Z._is_NE([2/9, 0, 7/9], [0, 3/4, 1/4], (0, 2), (1, 2), X, Y)
            True

        Checking pure strategies are not forgotten::

            sage: A = matrix(2, [0, -1, -2, -1])
            sage: B = matrix(2, [1, 0, 0, 2])
            sage: N = NormalFormGame([A, B])
            sage: N._is_NE([1, 0], [1, 0], (0,), (0,), A, B)
            True
            sage: N._is_NE([0, 1], [0, 1], (1,), (1,), A, B)
            True
            sage: N._is_NE([1, 0], [0, 1], (0,), (1,), A, B)
            False
            sage: N._is_NE([0, 1], [1, 0], (1,), (0,), A, B)
            False

            sage: A = matrix(3, [-7, -5,  5, 5,  5,  3,  1, -6,  1])
            sage: B = matrix(3, [-9, 7, 9, 6, -2, -3, -4, 6, -10])
            sage: N = NormalFormGame([A, B])
            sage: N._is_NE([1, 0, 0], [0, 0, 1], (0,), (2,), A, B)
            True
            sage: N._is_NE([0, 1, 0], [1, 0, 0], (1,), (0,), A, B)
            True
            sage: N._is_NE([0, 1, 0], [0, 1, 0], (1,), (1,), A, B)
            False
            sage: N._is_NE([0, 0, 1], [0, 1, 0], (2,), (1,), A, B)
            False
            sage: N._is_NE([0, 0, 1], [0, 0, 1], (2,), (2,), A, B)
            False
        """
        # Check that supports are obeyed
        if not (all([a[i] > 0 for i in p1_support]) and
            all([b[j] > 0 for j in p2_support]) and
            all([a[i] == 0 for i in range(len(a)) if i not in p1_support]) and
            all([b[j] == 0 for j in range(len(b)) if j not in p2_support])):
            return False

        # Check that have pair of best responses

        p1_payoffs = [sum(v * row[i] for i, v in enumerate(b)) for row
                                                                  in M1.rows()]
        p2_payoffs = [sum(v * col[j] for j, v in enumerate(a)) for col
                                                               in M2.columns()]

        #if p1_payoffs.index(max(p1_payoffs)) not in p1_support:
        if not any(i in p1_support for i, x in enumerate(p1_payoffs) if x == max(p1_payoffs)):
            return False
        if not any(i in p2_support for i, x in enumerate(p2_payoffs) if x == max(p2_payoffs)):
            return False

        return True

    def _Hrepresentation(self, m1, m2):
        r"""
        Create the H-representation strings required to use lrs nash.

        EXAMPLES::

            sage: A = matrix([[1, 2], [3, 4]])
            sage: B = matrix([[3, 3], [1, 4]])
            sage: C = NormalFormGame([A, B])
            sage: print C._Hrepresentation(A, B)[0]
            H-representation
            linearity 1 5
            begin
            5 4 rational
            0 1 0 0
            0 0 1 0
            0 -3 -1 1
            0 -3 -4 1
            -1 1 1 0
            end
            <BLANKLINE>
            sage: print C._Hrepresentation(A, B)[1]
            H-representation
            linearity 1 5
            begin
            5 4 rational
            0 -1 -2 1
            0 -3 -4 1
            0 1 0 0
            0 0 1 0
            -1 1 1 0
            end
            <BLANKLINE>

        """
        from sage.geometry.polyhedron.misc import _to_space_separated_string
        m = self.players[0].num_strategies
        n = self.players[1].num_strategies
        midentity = list(matrix.identity(m))
        nidentity = list(matrix.identity(n))

        s = 'H-representation\n'
        s += 'linearity 1 ' + str(m + n + 1) + '\n'
        s += 'begin\n'
        s += str(m + n + 1) + ' ' + str(m + 2) + ' rational\n'
        for f in list(midentity):
            s += '0 ' + _to_space_separated_string(f) + ' 0 \n'
        for e in list(m2.transpose()):
            s += '0 ' + _to_space_separated_string(-e) + '  1 \n'
        s += '-1 '
        for g in range(m):
            s += '1 '
        s += '0 \n'
        s += 'end\n'

        t = 'H-representation\n'
        t += 'linearity 1 ' + str(m + n + 1) + '\n'
        t += 'begin\n'
        t += str(m + n + 1) + ' ' + str(n + 2) + ' rational\n'
        for e in list(m1):
            t += '0 ' + _to_space_separated_string(-e) + '  1 \n'
        for f in list(nidentity):
            t += '0 ' + _to_space_separated_string(f) + ' 0 \n'
        t += '-1 '
        for g in range(n):
            t += '1 '
        t += '0 \n'
        t += 'end\n'
        return s, t

    def is_degenerate(self, certificate=False):
        """
        A function to check whether the game is degenerate or not.
        Will return a boolean.

        A two-player game is called nondegenerate if no mixed strategy of
        support size `k` has more than `k` pure best responses [NN2007]_. In a
        degenerate game, this definition is violated, for example if there
        is a pure strategy that has two pure best responses.

        The implementation here transforms the search over mixed strategies to a
        search over supports which is a discrete search. A full explanation of
        this is given in [CK2015]_. This problem is known to be NP-Hard
        [D2009]_.  Another possible implementation is via best response
        polytopes, see :trac:`18958`.

        The game Rock-Paper-Scissors is an example of a non-degenerate game,::

            sage: g = game_theory.normal_form_games.RPS()
            sage: g.is_degenerate()
            False

        whereas `Rock-Paper-Scissors-Lizard-Spock
        <http://www.samkass.com/theories/RPSSL.html>`_ is degenerate because
        for every pure strategy there are two best responses.::

            sage: g = game_theory.normal_form_games.RPSLS()
            sage: g.is_degenerate()
            True

        EXAMPLES:

        Here is an example of a degenerate game given in [DGRB2010]_::

            sage: A = matrix([[3, 3], [2, 5], [0, 6]])
            sage: B = matrix([[3, 3], [2, 6], [3, 1]])
            sage: degenerate_game = NormalFormGame([A,B])
            sage: degenerate_game.is_degenerate()
            True

        Here is an example of a degenerate game given in [NN2007]_::

            sage: A = matrix([[0, 6], [2, 5], [3, 3]])
            sage: B = matrix([[1, 0], [0, 2], [4, 4]])
            sage: d_game = NormalFormGame([A, B])
            sage: d_game.is_degenerate()
            True

        Here are some other examples of degenerate games::

            sage: M = matrix([[2, 1], [1, 1]])
            sage: N = matrix([[1, 1], [1, 2]])
            sage: game  = NormalFormGame([M, N])
            sage: game.is_degenerate()
            True

        If more information is required, it may be useful to use
        ``certificate=True``. This will return a boolean of whether the game is
        degenerate or not, and if True; a tuple containing the strategy where
        degeneracy was found and the player it belongs to. ``0`` is the row
        player and ``1`` is the column player.::

            sage: M = matrix([[2, 1], [1, 1]])
            sage: N = matrix([[1, 1], [1, 2]])
            sage: g  = NormalFormGame([M, N])
            sage: test, certificate = g.is_degenerate(certificate=True)
            sage: test, certificate
            (True, ((1, 0), 0))

        Using the output, we see that the opponent has more best responses than
        the size of the support of the strategy in question ``(1, 0)``. (We
        specify the player as ``(player + 1) % 2`` to ensure that we have the
        opponent's index.)::

            sage: g.best_responses(certificate[0], (certificate[1] + 1) % 2)
            [0, 1]

        Another example with a mixed strategy causing degeneracy.::

            sage: A = matrix([[3, 0], [0, 3], [1.5, 1.5]])
            sage: B = matrix([[4, 3], [2, 6], [3, 1]])
            sage: g = NormalFormGame([A, B])
            sage: test, certificate = g.is_degenerate(certificate=True)
            sage: test, certificate
            (True, ((1/2, 1/2), 1))

        Again, we see that the opponent has more best responses than the size of
        the support of the strategy in question ``(1/2, 1/2)``.::

            sage: g.best_responses(certificate[0], (certificate[1] + 1) % 2)
            [0, 1, 2]

        Sometimes, the different algorithms for obtaining nash_equilibria don't
        agree with each other. This can happen when games are degenerate::

            sage: a = matrix([[-75, 18, 45, 33],
            ....:            [42, -8, -77, -18],
            ....:            [83, 18, 11, 40],
            ....:            [-10, -38, 76, -9]])
            sage: b = matrix([[62, 64, 87, 51],
            ....:            [-41, -27, -69, 52],
            ....:            [-17, 25, -97, -82],
            ....:            [30, 31, -1, 50]])
            sage: d_game = NormalFormGame([a, b])
            sage: d_game.obtain_nash(algorithm='lrs') # optional - lrslib
            [[(0, 0, 1, 0), (0, 1, 0, 0)],
             [(17/29, 0, 0, 12/29), (0, 0, 42/73, 31/73)],
             [(122/145, 0, 23/145, 0), (0, 1, 0, 0)]]
            sage: d_game.obtain_nash(algorithm='LCP') # optional - gambit
            [[(0.5862068966, 0.0, 0.0, 0.4137931034),
              (0.0, 0.0, 0.5753424658, 0.4246575342)]]
            sage: d_game.obtain_nash(algorithm='enumeration')
            [[(0, 0, 1, 0), (0, 1, 0, 0)], [(17/29, 0, 0, 12/29), (0, 0, 42/73, 31/73)]]
            sage: d_game.is_degenerate()
            True

        TESTS::

            sage: g = NormalFormGame()
            sage: g.add_player(3)  # Adding first player with 3 strategies
            sage: g.add_player(3)  # Adding second player with 3 strategies
            sage: for key in g:
            ....:     g[key] = [0, 0]
            sage: g.is_degenerate()
            True

            sage: A = matrix([[3, 0], [0, 3], [1.5, 1.5]])
            sage: B = matrix([[4, 3], [2, 6], [3, 1]])
            sage: g = NormalFormGame([A, B])
            sage: g.is_degenerate()
            True

            sage: A = matrix([[1, -1], [-1, 1]])
            sage: B = matrix([[-1, 1], [1, -1]])
            sage: matching_pennies = NormalFormGame([A, B])
            sage: matching_pennies.is_degenerate()
            False

            sage: A = matrix([[2, 5], [0, 4]])
            sage: B = matrix([[2, 0], [5, 4]])
            sage: prisoners_dilemma = NormalFormGame([A, B])
            sage: prisoners_dilemma.is_degenerate()
            False

            sage: g = NormalFormGame()
            sage: g.add_player(2)
            sage: g.add_player(2)
            sage: g.add_player(2)
            sage: g.is_degenerate()
            Traceback (most recent call last):
            ...
            NotImplementedError: Tests for Degeneracy is not yet implemented for games with more than two players.

        REFERENCES:

        .. [D2009] Du Ye.
           *On the Complexity of Deciding Degeneracy in Games*
           http://arxiv.org/pdf/0905.3012v1.pdf
           (2009)

        .. [DGRB2010] David Avis, Gabriel D. Rosenberg, Rahul Savani, Bernhard von Stengel.
           *Enumeration of Nash equilibria for two-player games.*
           http://www.maths.lse.ac.uk/personal/stengel/ETissue/ARSvS.pdf (2010)

        .. [AH2002] R. J. Aumann and S. Hart, Elsevier, eds.
           *Computing equilibria for two-person games*
           http://www.maths.lse.ac.uk/personal/stengel/TEXTE/nashsurvey.pdf
           (2002)

        .. [CK2015] J. Campbell and V. Knight.
           *On testing degeneracy of bi-matrix games*
           http://vknight.org/unpeudemath/code/2015/06/25/on_testing_degeneracy_of_games/
           (2015)
        """
        if len(self.players) > 2:
            raise NotImplementedError("Tests for Degeneracy is not yet "
                                      "implemented for games with more than "
                                      "two players.")

        d = self._is_degenerate_pure(certificate)
        if d:
            return d

        M1, M2 = self.payoff_matrices()
        potential_supports = [[tuple(support) for support in
                               powerset(range(player.num_strategies))]
                               for player in self.players]

        # filter out all supports that are pure or empty
        potential_supports = [[i for i in k if len(i) > 1] for k in
                                                        potential_supports]

        potential_support_pairs = [pair for pair in
                                   CartesianProduct(*potential_supports) if
                                   len(pair[0]) != len(pair[1])]

        # Sort so that solve small linear systems first
        potential_support_pairs.sort(key=lambda x: sum([len(k) for k in x]))

        for pair in potential_support_pairs:
            if len(pair[0]) < len(pair[1]):
                strat = self._solve_indifference(pair[0], pair[1], M2)
                if strat and len(self.best_responses(strat, player=0)) > len(pair[0]):
                    if certificate:
                        return True, (strat, 0)
                    else:
                        return True
            elif len(pair[1]) < len(pair[0]):
                strat = self._solve_indifference(pair[1], pair[0], M1.transpose())
                if strat and len(self.best_responses(strat, player=0)) > len(pair[1]):
                    if certificate:
                        return True, (strat, 1)
                    else:
                        return True

        if certificate:
            return False, ()
        else:
            return False

    def best_responses(self, strategy, player):
        """
        For a given strategy for a player and the index of the opponent,
        computes the payoff for the opponent and returns a list of the indices
        of the best responses. Only implemented for two player games

        INPUT:

        - ``strategy`` -- a probability distribution vector

        - ``player`` -- the index of the opponent, ``0`` for the row player,
          ``1`` for the column player.

        EXAMPLES::

            sage: A = matrix([[3, 0], [0, 3], [1.5, 1.5]])
            sage: B = matrix([[4, 3], [2, 6], [3, 1]])
            sage: g = NormalFormGame([A, B])

        Now we can obtain the best responses for Player 1, when Player 2 uses
        different strategies::

            sage: g.best_responses((1/2, 1/2), player=0)
            [0, 1, 2]
            sage: g.best_responses((3/4, 1/4), player=0)
            [0]

        To get the best responses for Player 2 we pass the argument :code:`player=1`

            sage: g.best_responses((4/5, 1/5, 0), player=1)
            [0, 1]

            sage: A = matrix([[1, 0], [0, 1], [0, 0]])
            sage: B = matrix([[1, 0], [0, 1], [0.7, 0.8]])
            sage: g = NormalFormGame([A, B])
            sage: g.best_responses((0, 1, 0), player=1)
            [1]

            sage: A = matrix([[3,3],[2,5],[0,6]])
            sage: B = matrix([[3,3],[2,6],[3,1]])
            sage: degenerate_game = NormalFormGame([A,B])
            sage: degenerate_game.best_responses((1, 0, 0), player=1)
            [0, 1]

            sage: A = matrix([[3, 0], [0, 3], [1.5, 1.5]])
            sage: B = matrix([[4, 3], [2, 6], [3, 1]])
            sage: g = NormalFormGame([A, B])
            sage: g.best_responses((1/3, 1/3, 1/3), player=1)
            [1]

        Note that this has only been implemented for 2 player games::

            sage: g = NormalFormGame()
            sage: g.add_player(2)  # adding first player with 2 strategies
            sage: g.add_player(2)  # adding second player with 2 strategies
            sage: g.add_player(2)  # adding third player with 2 strategies
            sage: g.best_responses((1/2, 1/2), player=2)
            Traceback (most recent call last):
            ...
            ValueError: Only available for 2 player games

        If the strategy is not of the correct dimension for the given player
        then an error is returned::

            sage: A = matrix([[3, 0], [0, 3], [1.5, 1.5]])
            sage: B = matrix([[4, 3], [2, 6], [3, 1]])
            sage: g = NormalFormGame([A, B])
            sage: g.best_responses((1/2, 1/2), player=1)
            Traceback (most recent call last):
            ...
            ValueError: Strategy is not of correct dimension

            sage: g.best_responses((1/3, 1/3, 1/3), player=0)
            Traceback (most recent call last):
            ...
            ValueError: Strategy is not of correct dimension

        If the strategy is not a true probability vector then an error is
        passed:

            sage: A = matrix([[3, 0], [0, 3], [1.5, 1.5]])
            sage: B = matrix([[4, 3], [2, 6], [3, 1]])
            sage: g = NormalFormGame([A, B])
            sage: g.best_responses((1/3, 1/2, 0), player=1)
            Traceback (most recent call last):
            ...
            ValueError: Strategy is not a probability distribution vector

            sage: A = matrix([[3, 0], [0, 3], [1.5, 1.5]])
            sage: B = matrix([[4, 3], [2, 6], [3, 1]])
            sage: g = NormalFormGame([A, B])
            sage: g.best_responses((3/2, -1/2), player=0)
            Traceback (most recent call last):
            ...
            ValueError: Strategy is not a probability distribution vector

        If the player specified is not `0` or `1`, an error is raised::

            sage: A = matrix([[3, 0], [0, 3], [1.5, 1.5]])
            sage: B = matrix([[4, 3], [2, 6], [3, 1]])
            sage: g = NormalFormGame([A, B])
            sage: g.best_responses((1/2, 1/2), player='Player1')
            Traceback (most recent call last):
            ...
            ValueError: Player1 is not an index of the oponent, must be 0 or 1
        """
        if len(self.players) != 2:
            raise ValueError('Only available for 2 player games')

        if player != 0 and player != 1:
            raise ValueError('%s is not an index of the oponent, must be 0 or 1' % player)

        strategy = vector(strategy)

        if sum(strategy) != 1 or min(strategy) < 0:
            raise ValueError('Strategy is not a probability distribution vector')

        if player == 0:
            payoff_matrix = self.payoff_matrices()[0]
        elif player == 1:
            payoff_matrix = self.payoff_matrices()[1].transpose()

        if len(strategy) != payoff_matrix.dimensions()[1]:
            raise ValueError('Strategy is not of correct dimension')

        payoffs = list(payoff_matrix * strategy)
        indices = [i for i, j in enumerate(payoffs) if j == max(payoffs)]

        return indices

    def _is_degenerate_pure(self, certificate=False):
        """
        Checks whether a game is degenerate in pure strategies.

        TESTS::

            sage: A = matrix([[3,3],[2,5],[0,6]])
            sage: B = matrix([[3,3],[2,6],[3,1]])
            sage: degenerate_game = NormalFormGame([A,B])
            sage: degenerate_game._is_degenerate_pure()
            True

            sage: A = matrix([[1, 0], [0, 1], [0, 0]])
            sage: B = matrix([[1, 0], [0, 1], [0.7, 0.8]])
            sage: g = NormalFormGame([A, B])
            sage: g._is_degenerate_pure()
            False

            sage: A = matrix([[2, 5], [0, 4]])
            sage: B = matrix([[2, 0], [5, 4]])
            sage: prisoners_dilemma = NormalFormGame([A, B])
            sage: prisoners_dilemma._is_degenerate_pure()
            False

            sage: A = matrix([[0, -1, 1, 1, -1],
            ....:             [1, 0, -1, -1, 1],
            ....:             [-1, 1, 0, 1 , -1],
            ....:             [-1, 1, -1, 0, 1],
            ....:             [1, -1, 1, -1, 0]])
            sage: g = NormalFormGame([A])
            sage: g._is_degenerate_pure()
            True

            Whilst this game is not degenerate in pure strategies, it is
            actually degenerate, but only in mixed strategies.

            sage: A = matrix([[3, 0], [0, 3], [1.5, 1.5]])
            sage: B = matrix([[4, 3], [2, 6], [3, 1]])
            sage: g = NormalFormGame([A, B])
            sage: g._is_degenerate_pure()
            False
        """
        M1, M2 = self.payoff_matrices()
        for i, row in enumerate(M2.rows()):
            if list(row).count(max(row)) > 1:
                if certificate:
                    strat = [0 for k in range(M1.nrows())]
                    strat[i] = 1
                    return True, (tuple(strat), 0)
                else:
                    return True

        for j, col in enumerate(M1.columns()):
            if list(col).count(max(col)) > 1:
                if certificate:
                    strat = [0 for k in range(M1.ncols())]
                    strat[j] = 1
                    return True, (tuple(strat), 1)
                else:
                    return True
        return False


class _Player():
    def __init__(self, num_strategies):
        r"""
        TESTS::

            sage: from sage.game_theory.normal_form_game import _Player
            sage: p = _Player(5)
            sage: p.num_strategies
            5
        """
        self.num_strategies = num_strategies

    def add_strategy(self):
        r"""
        TESTS::

            sage: from sage.game_theory.normal_form_game import _Player
            sage: p = _Player(5)
            sage: p.add_strategy()
            sage: p.num_strategies
            6
        """
        self.num_strategies += 1


def random_nfg(ring, number_of_strategies):
    r"""
    Returns a random N player normal form game with payoffs matrices in the
    specified ring and with number of strategies specified by the
    ``number_of_strategies`` tuple.

    INPUT:

    -  ``ring`` - base ring for entries of the matrix

    -  ``number_of_strategies`` - Tuple; number of strategies available to each
       player.

    EXAMPLES:

    Here is a basic random 5 by 5 bi matrix game::

        sage: g = random_nfg(ZZ, (5, 5))
        sage: g.payoff_matrices()
        (
        [ -8   0   1   2 -95]  [  2   0  -1   1  -1]
        [ -2   0   1   1  -2]  [-12   0  -1  -1  -1]
        [  4  -6   0  -2   1]  [ -4   5   0   0  -4]
        [ -6  -1   1   1  -3]  [  1   1  -1  -1   1]
        [  1   0   2   0   1], [  0  -3  -2  -2   0]
        )
        sage: g.obtain_nash()
        [[(0, 0, 0, 0, 1), (0, 0, 0, 0, 1)],
         [(0, 0, 1/4, 0, 3/4), (0, 0, 0, 0, 1)],
         [(0, 0, 1/4, 0, 3/4), (2/3, 1/3, 0, 0, 0)],
         [(0, 3/4, 0, 0, 1/4), (0, 1, 0, 0, 0)],
         [(0, 1, 0, 0, 0), (0, 1, 0, 0, 0)],
         [(1/4, 1/2, 0, 0, 1/4), (0, 1, 0, 0, 0)],
         [(1/2, 1/2, 0, 0, 0), (0, 1, 0, 0, 0)],
         [(11/12, 1/12, 0, 0, 0), (1/7, 0, 0, 6/7, 0)]]

    We can create a random game with differing sizes of strategies::

        sage: g = random_nfg(ZZ, (2, 6))
        sage: g.payoff_matrices()
        (
        [-1  0  1  4  1 14]  [ 1  0 -1 -1 -1  1]
        [-5 -1  2  1 -2  0], [ 4  0  4  1 -1  4]
        )
        sage: g.obtain_nash()
        [[(0, 1), (0, 0, 14/15, 0, 0, 1/15)],
         [(0, 1), (0, 0, 1, 0, 0, 0)],
         [(0, 1), (1/5, 0, 4/5, 0, 0, 0)],
         [(1, 0), (0, 0, 0, 0, 0, 1)],
         [(1, 0), (1, 0, 0, 0, 0, 0)]]

    It is possible to create games that have utilities that are not in ZZ::

        sage: g = random_nfg(QQ, (3, 3))
        sage: g.payoff_matrices()
        (
        [     -3     1/9     3/2]  [   5/2      1     -1]
        [   -1/2    -2/7 -3/1955]  [    -1    1/2     22]
        [      2   -1/14       1], [     0 -1/357      2]
        )
        sage: g.obtain_nash()
        [[(4/11, 0, 7/11), (1/11, 0, 10/11)]]

    We can easily create a random game with more than 2 players::

        sage: g = random_nfg(ZZ, (4, 2, 3))
        sage: g
        Normal Form Game with the following utilities: ...
        sage: expected_utilities = {(0, 0, 0): [0, -1, -2],
        ....:                       (0, 0, 1): [0, -1, -2],
        ....:                       (0, 0, 2): [0, 0, 27],
        ....:                       (0, 1, 0): [-1, 1, 1],
        ....:                       (0, 1, 1): [0, 2, -1],
        ....:                       (0, 1, 2): [1, -1, -2],
        ....:                       (1, 0, 0): [-1, 3, 2],
        ....:                       (1, 0, 1): [-2, -1, -4],
        ....:                       (1, 0, 2): [2, 1, 2],
        ....:                       (1, 1, 0): [1, -2, 0],
        ....:                       (1, 1, 1): [0, 1, -2],
        ....:                       (1, 1, 2): [-2, -2, 0],
        ....:                       (2, 0, 0): [2, 0, 1],
        ....:                       (2, 0, 1): [1, 1, 1],
        ....:                       (2, 0, 2): [-1, -2, 0],
        ....:                       (2, 1, 0): [-1, 2, -1],
        ....:                       (2, 1, 1): [1, -27, 2],
        ....:                       (2, 1, 2): [5, 1, -10],
        ....:                       (3, 0, 0): [2, -1, -1],
        ....:                       (3, 0, 1): [-2, 2, -4],
        ....:                       (3, 0, 2): [0, 0, 0],
        ....:                       (3, 1, 0): [-1, -1, 1],
        ....:                       (3, 1, 1): [-4, 0, 3],
        ....:                       (3, 1, 2): [2, 1, 0]}
        sage: g.utilities  == expected_utilities  # Testing the equality of utilities as ordering of dictionaries is system dependent.
        True

        sage: g = random_nfg(ZZ, (1, 1, 1, 1, 1, 1))
        sage: g
        Normal Form Game with the following utilities: {(0, 0, 0, 0, 0, 0): [-1, -13, 1, 2, 3, 0]}
    """
    g = NormalFormGame()
    for number in number_of_strategies:
        g.add_player(number)
    for profile in CartesianProduct(*[range(number) for number in
        number_of_strategies]):
        g[tuple(profile)] = [ring.random_element() for player in number_of_strategies]
    return g<|MERGE_RESOLUTION|>--- conflicted
+++ resolved
@@ -564,7 +564,22 @@
 
 A good description of degenerate games can be found in [NN2007]_.
 
-<<<<<<< HEAD
+For demonstration and/or research purposes it might be useful to be able to
+generate a random game with utilities given over a particular field::
+
+    sage: g = random_nfg(ZZ, (3, 3))
+    sage: g
+    Normal Form Game with the following utilities: ...
+    sage: g.payoff_matrices()
+    (
+    [ -1   1  -1]  [  2 -95  -2]
+    [-12   0  -1]  [  0   1   1]
+    [ -1  -1  -4], [ -2   4  -6]
+    )
+
+The above takes the ring as the argument and a tuple showing the number of
+strategies for each player.
+
 Several standard Normal Form Games have also been implemented.
 For more information on how to access these, see:
 :mod:`Game Theory Catalog<sage.game_theory.catalog>`.
@@ -581,24 +596,6 @@
     sage: g.obtain_nash()
     [[(0, 1), (0, 1)]]
 
-For demonstration and/or research purposes it might be useful to be able to
-generate a random game with utilities given over a particular field::
-
-    sage: g = random_nfg(ZZ, (3, 3))
-    sage: g
-    Normal Form Game with the following utilities: {(0, 1): [1, -95], (1, 2): [-1, 1], (0, 0): [-1, 2], (2, 1): [-1, 4], (1, 1): [0, 1], (2, 0): [-1, -2], (2, 2): [-4, -6], (1, 0): [-12, 0], (0, 2): [-1, -2]}
-    sage: g.payoff_matrices()
-    (
-    [ -1   1  -1]  [  2 -95  -2]
-    [-12   0  -1]  [  0   1   1]
-    [ -1  -1  -4], [ -2   4  -6]
-    )
-
-The above takes the ring as the argument and a tuple showing the number of
-strategies for each player.
-
-=======
->>>>>>> 972bc70d
 REFERENCES:
 
 .. [N1950] John Nash.
