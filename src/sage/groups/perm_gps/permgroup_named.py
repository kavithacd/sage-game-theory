--- conflicted
+++ resolved
@@ -430,8 +430,6 @@
         from sage.combinat.q_analogues import q_factorial
         return q_factorial(self.degree(), parameter)
 
-<<<<<<< HEAD
-=======
     def conjugacy_classes_representatives(self):
         """
         Return a complete list of representatives of conjugacy classes in
@@ -550,7 +548,6 @@
         from sage.combinat.symmetric_group_algebra import SymmetricGroupAlgebra
         return SymmetricGroupAlgebra(base_ring, len(self._domain))
 
->>>>>>> 87cd8cad
 class AlternatingGroup(PermutationGroup_symalt):
     def __init__(self, domain=None):
         """
