--- conflicted
+++ resolved
@@ -1284,13 +1284,8 @@
                 out_filename = sage.misc.temporary_file.tmp_filename(ext=ext)
             tachyon_rt(T.tachyon(), out_filename, opts['verbosity'], True,
                 '-res %s %s' % (opts['figsize'][0]*100, opts['figsize'][1]*100))
-<<<<<<< HEAD
-            if ext != 'png':
+            if ext != '.png':
                 import PIL.Image as Image
-=======
-            if ext != '.png':
-                import Image
->>>>>>> 4b87c010
                 Image.open(out_filename).save(filename)
         else:
             raise ValueError, 'filetype not supported by save()'
