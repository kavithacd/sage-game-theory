r"""
Base classes for 3D Graphics objects and plotting

AUTHORS:

- Robert Bradshaw (2007-02): initial version

- Robert Bradshaw (2007-08): Cythonization, much optimization

- William Stein (2008)

TODO: - finish integrating tachyon - good default lights, camera
"""

#*****************************************************************************
#      Copyright (C) 2007 Robert Bradshaw <robertwb@math.washington.edu>
#
#  Distributed under the terms of the GNU General Public License (GPL)
#
#    This code is distributed in the hope that it will be useful,
#    but WITHOUT ANY WARRANTY; without even the implied warranty of
#    MERCHANTABILITY or FITNESS FOR A PARTICULAR PURPOSE.  See the GNU
#    General Public License for more details.
#
#  The full text of the GPL is available at:
#
#                  http://www.gnu.org/licenses/
#*****************************************************************************


from cpython.list cimport *

import os
from math import atan2
from random import randint
import zipfile
from cStringIO import StringIO

import sage.misc.misc

from sage.modules.free_module_element import vector

from sage.rings.real_double import RDF
from sage.misc.functional import sqrt, atan, acos
from sage.misc.temporary_file import tmp_filename

from texture import Texture, is_Texture
from transform cimport Transformation, point_c, face_c
include "point_c.pxi"

from sage.interfaces.tachyon import tachyon_rt

# import the double infinity constant
cdef extern from "math.h":
     enum: INFINITY


default_texture = Texture()
pi = RDF.pi()

cdef class Graphics3d(SageObject):
    """
    This is the baseclass for all 3d graphics objects.
    """
    def _repr_(self):
        """
        Return a string representation.

        OUTPUT:

        String.

        EXAMPLES::

            sage: S = sphere((0, 0, 0), 1)
            sage: print S
            Graphics3d Object
        """
        return str(self)

    def _graphics_(self):
        """
        Show graphics.

        The presence of this method is used by the displayhook to
        decide that we want to see a graphical output by default.

        OUTPUT:

        Return ``True`` if graphical output was generated (might not
        be shown in doctest mode), otherwise ``False``.

        EXAMPLES::

            sage: S = sphere((0, 0, 0), 1)
            sage: S._graphics_()
            True
            sage: S  # also productes graphics
            sage: [S, S]
            [Graphics3d Object, Graphics3d Object]
        """
        self.show()
        return True

    def __str__(self):
        """
        EXAMPLES::

            sage: S = sphere((0, 0, 0), 1)
            sage: str(S)
            'Graphics3d Object'
        """
        return "Graphics3d Object"

    def __add__(left, right):
        """
        Addition of objects adds them to the same scene.

        EXAMPLES::
            sage: A = sphere((0,0,0), 1, color='red')
            sage: B = dodecahedron((2, 0, 0), color='yellow')
            sage: A+B

        For convenience, we take 0 and None to be the additive identity::

            sage: A + 0 is A
            True
            sage: A + None is A, 0 + A is A, None + A is A
            (True, True, True)

        In particular, this allows us to use the sum() function without
        having to provide an empty starting object::

            sage: sum(point3d((cos(n), sin(n), n)) for n in [0..10, step=.1])

        A Graphics 3d object can also be added a 2d graphic object::

            sage: A = sphere((0, 0, 0), 1) + circle((0, 0), 1.5)
            sage: A.show(aspect_ratio=1)
        """
        if right == 0 or right is None:
            return left
        elif left == 0 or left is None:
            return right
        elif not isinstance(left, Graphics3d):
            left = left.plot3d()
        elif not isinstance(right, Graphics3d):
            right = right.plot3d()
        return Graphics3dGroup([left, right])

    def _set_extra_kwds(self, kwds):
        """
        Allows one to pass rendering arguments on as if they were set in the constructor.

        EXAMPLES::

            sage: S = sphere((0, 0, 0), 1)
            sage: S._set_extra_kwds({'aspect_ratio': [1, 2, 2]})
            sage: S
        """
        self._extra_kwds = kwds

    def aspect_ratio(self, v=None):
        """
        Sets or gets the preferred aspect ratio of self.

        INPUT:

        - ``v`` -- (default: None) must be a list or tuple of length three,
          or the integer ``1``. If no arguments are provided then the
          default aspect ratio is returned.

        EXAMPLES::

            sage: D = dodecahedron()
            sage: D.aspect_ratio()
            [1.0, 1.0, 1.0]
            sage: D.aspect_ratio([1,2,3])
            sage: D.aspect_ratio()
            [1.0, 2.0, 3.0]
            sage: D.aspect_ratio(1)
            sage: D.aspect_ratio()
            [1.0, 1.0, 1.0]
        """
        if not v is None:
            if v == 1:
                v = (1,1,1)
            if not isinstance(v, (tuple, list)):
                raise TypeError("aspect_ratio must be a list or tuple of "
                                "length 3 or the integer 1")
            self._aspect_ratio = map(float, v)
        else:
            if self._aspect_ratio is None:
                self._aspect_ratio = [1.0,1.0,1.0]
            return self._aspect_ratio

    def frame_aspect_ratio(self, v=None):
        """
        Sets or gets the preferred frame aspect ratio of self.

        INPUT:

        - ``v`` -- (default: None) must be a list or tuple of length three,
          or the integer ``1``. If no arguments are provided then the
          default frame aspect ratio is returned.

        EXAMPLES::

            sage: D = dodecahedron()
            sage: D.frame_aspect_ratio()
            [1.0, 1.0, 1.0]
            sage: D.frame_aspect_ratio([2,2,1])
            sage: D.frame_aspect_ratio()
            [2.0, 2.0, 1.0]
            sage: D.frame_aspect_ratio(1)
            sage: D.frame_aspect_ratio()
            [1.0, 1.0, 1.0]
        """
        if not v is None:
            if v == 1:
                v = (1,1,1)
            if not isinstance(v, (tuple, list)):
                raise TypeError("frame_aspect_ratio must be a list or tuple of "
                                "length 3 or the integer 1")
            self._frame_aspect_ratio = map(float, v)
        else:
            if self._frame_aspect_ratio is None:
                self._frame_aspect_ratio = [1.0,1.0,1.0]
            return self._frame_aspect_ratio

    def _determine_frame_aspect_ratio(self, aspect_ratio):
        a_min, a_max = self._safe_bounding_box()
        return [(a_max[i] - a_min[i])*aspect_ratio[i] for i in range(3)]

    def _safe_bounding_box(self):
        """
        Returns a bounding box but where no side length is 0. This is used
        to avoid zero-division errors for pathological plots.

        EXAMPLES::

            sage: G = line3d([(0, 0, 0), (0, 0, 1)])
            sage: G.bounding_box()
            ((0.0, 0.0, 0.0), (0.0, 0.0, 1.0))
            sage: G._safe_bounding_box()
            ([-1.0, -1.0, 0.0], [1.0, 1.0, 1.0])
        """
        a_min, a_max = self.bounding_box()
        a_min = list(a_min); a_max = list(a_max)
        for i in range(3):
            if a_min[i] == a_max[i]:
                a_min[i] = a_min[i] - 1
                a_max[i] = a_max[i] + 1
        return a_min, a_max


    def bounding_box(self):
        """
        Returns the lower and upper corners of a 3d bounding box for self.
        This is used for rendering and self should fit entirely within this
        box.

        Specifically, the first point returned should have x, y, and z
        coordinates should be the respective infimum over all points in self,
        and the second point is the supremum.

        The default return value is simply the box containing the origin.

        EXAMPLES::

            sage: sphere((1,1,1), 2).bounding_box()
            ((-1.0, -1.0, -1.0), (3.0, 3.0, 3.0))
            sage: G = line3d([(1, 2, 3), (-1,-2,-3)])
            sage: G.bounding_box()
            ((-1.0, -2.0, -3.0), (1.0, 2.0, 3.0))
        """
        return ((0.0, 0.0, 0.0), (0.0, 0.0, 0.0))

    def transform(self, **kwds):
        """
        Apply a transformation to self, where the inputs are passed onto a
        TransformGroup object. Mostly for internal use; see the translate,
        scale, and rotate methods for more details.

        EXAMPLES::

            sage: sphere((0,0,0), 1).transform(trans=(1, 0, 0), scale=(2,3,4)).bounding_box()
            ((-1.0, -3.0, -4.0), (3.0, 3.0, 4.0))
        """
        return TransformGroup([self], **kwds)

    def translate(self, *x):
        """
        Return self translated by the given vector (which can be given either
        as a 3-iterable or via positional arguments).

        EXAMPLES::

            sage: icosahedron() + sum(icosahedron(opacity=0.25).translate(2*n, 0, 0) for n in [1..4])
            sage: icosahedron() + sum(icosahedron(opacity=0.25).translate([-2*n, n, n^2]) for n in [1..4])

        TESTS::

            sage: G = sphere((0, 0, 0), 1)
            sage: G.bounding_box()
            ((-1.0, -1.0, -1.0), (1.0, 1.0, 1.0))
            sage: G.translate(0, 0, 1).bounding_box()
            ((-1.0, -1.0, 0.0), (1.0, 1.0, 2.0))
            sage: G.translate(-1, 5, 0).bounding_box()
            ((-2.0, 4.0, -1.0), (0.0, 6.0, 1.0))
        """
        if len(x)==1:
            x = x[0]
        return self.transform(trans=x)

    def scale(self, *x):
        """
        Returns self scaled in the x, y, and z directions.

        EXAMPLES::

            sage: G = dodecahedron() + dodecahedron(opacity=.5).scale(2)
            sage: G.show(aspect_ratio=1)
            sage: G = icosahedron() + icosahedron(opacity=.5).scale([1, 1/2, 2])
            sage: G.show(aspect_ratio=1)

        TESTS::

            sage: G = sphere((0, 0, 0), 1)
            sage: G.scale(2)
            sage: G.scale(1, 2, 1/2).show(aspect_ratio=1)
            sage: G.scale(2).bounding_box()
            ((-2.0, -2.0, -2.0), (2.0, 2.0, 2.0))
        """
        if isinstance(x[0], (tuple, list)):
            x = x[0]
        return self.transform(scale=x)

    def rotate(self, v, theta):
        """
        Returns self rotated about the vector `v` by `theta` radians.

        EXAMPLES::

            sage: from sage.plot.plot3d.shapes import Cone
            sage: v = (1,2,3)
            sage: G = arrow3d((0, 0, 0), v)
            sage: G += Cone(1/5, 1).translate((0, 0, 2))
            sage: C = Cone(1/5, 1, opacity=.25).translate((0, 0, 2))
            sage: G += sum(C.rotate(v, pi*t/4) for t in [1..7])
            sage: G.show(aspect_ratio=1)

            sage: from sage.plot.plot3d.shapes import Box
            sage: Box(1/3, 1/5, 1/7).rotate((1, 1, 1), pi/3).show(aspect_ratio=1)
        """
        vx, vy, vz = v
        return self.transform(rot=[vx, vy, vz, theta])

    def rotateX(self, theta):
        """
        Returns self rotated about the `x`-axis by the given angle.

        EXAMPLES::

            sage: from sage.plot.plot3d.shapes import Cone
            sage: G = Cone(1/5, 1) + Cone(1/5, 1, opacity=.25).rotateX(pi/2)
            sage: G.show(aspect_ratio=1)
        """
        return self.rotate((1,0,0), theta)

    def rotateY(self, theta):
        """
        Returns self rotated about the `y`-axis by the given angle.

        EXAMPLES::

            sage: from sage.plot.plot3d.shapes import Cone
            sage: G = Cone(1/5, 1) + Cone(1/5, 1, opacity=.25).rotateY(pi/3)
            sage: G.show(aspect_ratio=1)
        """
        return self.rotate((0,1,0), theta)

    def rotateZ(self, theta):
        """
        Returns self rotated about the `z`-axis by the given angle.

        EXAMPLES::

            sage: from sage.plot.plot3d.shapes import Box
            sage: G = Box(1/2, 1/3, 1/5) + Box(1/2, 1/3, 1/5, opacity=.25).rotateZ(pi/5)
            sage: G.show(aspect_ratio=1)
        """
        return self.rotate((0,0,1), theta)


    def viewpoint(self):
        """
        Returns the viewpoint of this plot. Currently only a stub for x3d.

        EXAMPLES::

            sage: type(dodecahedron().viewpoint())
            <class 'sage.plot.plot3d.base.Viewpoint'>
        """
        # This should probably be reworked somehow.
        return Viewpoint(0,0,6)

    def default_render_params(self):
        """
        Returns an instance of RenderParams suitable for plotting this object.

        EXAMPLES::

            sage: type(dodecahedron().default_render_params())
            <class 'sage.plot.plot3d.base.RenderParams'>
        """
        return RenderParams(ds=.075)

    def testing_render_params(self):
        """
        Returns an instance of RenderParams suitable for testing this object.
        In particular, it opens up '/dev/null' as an auxiliary zip file for jmol.

        EXAMPLES::

            sage: type(dodecahedron().testing_render_params())
            <class 'sage.plot.plot3d.base.RenderParams'>
        """
        params = RenderParams(ds=.075)
        params.output_archive = zipfile.ZipFile('/dev/null', 'w', zipfile.ZIP_STORED, True)
        return params

    def x3d(self):
        """
        An x3d scene file (as a string) containing the this object.

        EXAMPLES::

            sage: print sphere((1, 2, 3), 5).x3d()
            <X3D version='3.0' profile='Immersive' xmlns:xsd='http://www.w3.org/2001/XMLSchema-instance' xsd:noNamespaceSchemaLocation=' http://www.web3d.org/specifications/x3d-3.0.xsd '>
            <head>
            <meta name='title' content='sage3d'/>
            </head>
            <Scene>
            <Viewpoint position='0 0 6'/>
            <Transform translation='1 2 3'>
            <Shape><Sphere radius='5.0'/><Appearance><Material diffuseColor='0.4 0.4 1.0' shininess='1' specularColor='0.0 0.0 0.0'/></Appearance></Shape>
            </Transform>
            </Scene>
            </X3D>

            sage: G = icosahedron() + sphere((0,0,0), 0.5, color='red')
            sage: print G.x3d()
            <X3D version='3.0' profile='Immersive' xmlns:xsd='http://www.w3.org/2001/XMLSchema-instance' xsd:noNamespaceSchemaLocation=' http://www.web3d.org/specifications/x3d-3.0.xsd '>
            <head>
            <meta name='title' content='sage3d'/>
            </head>
            <Scene>
            <Viewpoint position='0 0 6'/>
            <Shape>
            <IndexedFaceSet coordIndex='...'>
              <Coordinate point='...'/>
            </IndexedFaceSet>
            <Appearance><Material diffuseColor='0.4 0.4 1.0' shininess='1' specularColor='0.0 0.0 0.0'/></Appearance></Shape>
            <Transform translation='0 0 0'>
            <Shape><Sphere radius='0.5'/><Appearance><Material diffuseColor='1.0 0.0 0.0' shininess='1' specularColor='0.0 0.0 0.0'/></Appearance></Shape>
            </Transform>
            </Scene>
            </X3D>

        """
        return """
<X3D version='3.0' profile='Immersive' xmlns:xsd='http://www.w3.org/2001/XMLSchema-instance' xsd:noNamespaceSchemaLocation=' http://www.web3d.org/specifications/x3d-3.0.xsd '>
<head>
<meta name='title' content='sage3d'/>
</head>
<Scene>
%s
%s
</Scene>
</X3D>
"""%(self.viewpoint().x3d_str(), self.x3d_str())

    def tachyon(self):
        """
        An tachyon input file (as a string) containing the this object.

        EXAMPLES::

            sage: print sphere((1, 2, 3), 5, color='yellow').tachyon()
            begin_scene
            resolution 400 400
                     camera
                    ...
                  plane
                    center -2000 -1000 -500
                    normal 2.3 2.4 2.0
                    TEXTURE
                        AMBIENT 1.0 DIFFUSE 1.0 SPECULAR 1.0 OPACITY 1.0
                        COLOR 1.0 1.0 1.0
                        TEXFUNC 0
                Texdef texture...
              Ambient 0.333333333333 Diffuse 0.666666666667 Specular 0.0 Opacity 1
               Color 1.0 1.0 0.0
               TexFunc 0
                Sphere center 1.0 -2.0 3.0 Rad 5.0 texture...
            end_scene

            sage: G = icosahedron(color='red') + sphere((1,2,3), 0.5, color='yellow')
            sage: G.show(viewer='tachyon', frame=false)
            sage: print G.tachyon()
            begin_scene
            ...
            Texdef texture...
              Ambient 0.333333333333 Diffuse 0.666666666667 Specular 0.0 Opacity 1
               Color 1.0 1.0 0.0
               TexFunc 0
            TRI V0 ...
            Sphere center 1.0 -2.0 3.0 Rad 0.5 texture...
            end_scene
        """

        render_params = self.default_render_params()
        # switch from LH to RH coords to be consistent with java rendition
        render_params.push_transform(Transformation(scale=[1,-1,1]))
        return """
begin_scene
resolution 400 400

         camera
            zoom 1.0
            aspectratio 1.0
            antialiasing %s
            raydepth 8
            center  2.3 2.4 2.0
            viewdir  -2.3 -2.4 -2.0
            updir  0.0 0.0 1.0
         end_camera


      light center  4.0 3.0 2.0
            rad 0.2
            color  1.0 1.0 1.0

      plane
        center -2000 -1000 -500
        normal 2.3 2.4 2.0
        TEXTURE
            AMBIENT 1.0 DIFFUSE 1.0 SPECULAR 1.0 OPACITY 1.0
            COLOR 1.0 1.0 1.0
            TEXFUNC 0

    %s

    %s

end_scene""" % (render_params.antialiasing,
               "\n".join(sorted([t.tachyon_str() for t in self.texture_set()])),
               "\n".join(flatten_list(self.tachyon_repr(render_params))))

    def obj(self):
        """
        An .obj scene file (as a string) containing the this object. A
        .mtl file of the same name must also be produced for coloring.

        EXAMPLES::

            sage: from sage.plot.plot3d.shapes import ColorCube
            sage: print ColorCube(1, ['red', 'yellow', 'blue']).obj()
            g obj_1
            usemtl ...
            v 1 1 1
            v -1 1 1
            v -1 -1 1
            v 1 -1 1
            f 1 2 3 4
            ...
            g obj_6
            usemtl ...
            v -1 -1 1
            v -1 1 1
            v -1 1 -1
            v -1 -1 -1
            f 21 22 23 24
        """
        return "\n".join(flatten_list([self.obj_repr(self.default_render_params()), ""]))

    def export_jmol(self, filename='jmol_shape.jmol', force_reload=False,
                    zoom=100, spin=False, background=(1,1,1), stereo=False,
                    mesh=False, dots=False,
                    perspective_depth = True,
                    orientation = (-764,-346,-545,76.39), **ignored_kwds):
                    # orientation chosen to look same as tachyon
        """
        A jmol scene consists of a script which refers to external files.
        Fortunately, we are able to put all of them in a single zip archive,
        which is the output of this call.

        EXAMPLES::

            sage: out_file = tmp_filename(ext=".jmol")
            sage: G = sphere((1, 2, 3), 5) + cube() + sage.plot.plot3d.shapes.Text("hi")
            sage: G.export_jmol(out_file)
            sage: import zipfile
            sage: z = zipfile.ZipFile(out_file)
            sage: z.namelist()
            ['obj_...pmesh', 'SCRIPT']

            sage: print z.read('SCRIPT')
            data "model list"
            2
            empty
            Xx 0 0 0
            Xx 5.5 5.5 5.5
            end "model list"; show data
            select *
            wireframe off; spacefill off
            set labelOffset 0 0
            background [255,255,255]
            spin OFF
            moveto 0 -764 -346 -545 76.39
            centerAt absolute {0 0 0}
            zoom 100
            frank OFF
            set perspectivedepth ON
            isosurface sphere_1  center {1.0 2.0 3.0} sphere 5.0
            color isosurface  [102,102,255]
            pmesh obj_... "obj_...pmesh"
            color pmesh  [102,102,255]
            select atomno = 1
            color atom  [102,102,255]
            label "hi"
            isosurface fullylit; pmesh o* fullylit; set antialiasdisplay on;

            sage: print z.read(z.namelist()[0])
            24
            0.5 0.5 0.5
            -0.5 0.5 0.5
            ...
            -0.5 -0.5 -0.5
            6
            5
            0
            1
            ...
        """
        render_params = self.default_render_params()
        render_params.mesh = mesh
        render_params.dots = dots
        render_params.output_file = filename
        render_params.force_reload = render_params.randomize_counter = force_reload
        render_params.output_archive = zipfile.ZipFile(filename, 'w', zipfile.ZIP_DEFLATED, True)
        # Render the data
        all = flatten_list([self.jmol_repr(render_params), ""])

        f = StringIO()

        if render_params.atom_list:
            # Load the atom model
            f.write('data "model list"\n')
            f.write('%s\nempty\n' % (len(render_params.atom_list) + 1))
            for atom in render_params.atom_list:
                f.write('Xx %s %s %s\n' % atom)
            f.write('Xx 5.5 5.5 5.5\n') # so the zoom fits the box
            f.write('end "model list"; show data\n')
            f.write('select *\n')
            f.write('wireframe off; spacefill off\n')
            f.write('set labelOffset 0 0\n')


        # Set the scene background color
        f.write('background [%s,%s,%s]\n'%tuple([int(a*255) for a in background]))
        if spin:
            f.write('spin ON\n')
        else:
            f.write('spin OFF\n')
        if stereo:
            if stereo is True: stereo = "redblue"
            f.write('stereo %s\n' % stereo)
        if orientation:
            f.write('moveto 0 %s %s %s %s\n'%tuple(orientation))

        f.write('centerAt absolute {0 0 0}\n')
        f.write('zoom %s\n'%zoom)
        f.write('frank OFF\n') # jmol logo

        if perspective_depth:
            f.write('set perspectivedepth ON\n')
        else:
            f.write('set perspectivedepth OFF\n')

        # Put the rest of the object in
        f.write("\n".join(all))
        # Make sure the lighting is correct
        f.write("isosurface fullylit; pmesh o* fullylit; set antialiasdisplay on;\n")

        render_params.output_archive.writestr('SCRIPT', f.getvalue())
        render_params.output_archive.close()

    def json_repr(self, render_params):
        """
        A (possibly nested) list of strings. Each entry is formatted as JSON, so
        that a JavaScript client could eval it and get an object. Each object
        has fields to encapsulate the faces and vertices of self. This
        representation is intended to be consumed by the canvas3d viewer backend.

        EXAMPLES::

            sage: G = sage.plot.plot3d.base.Graphics3d()
            sage: G.json_repr(G.default_render_params())
            []
        """
        return []

    def jmol_repr(self, render_params):
        r"""
        A (possibly nested) list of strings which will be concatenated and
        used by jmol to render self. (Nested lists of strings are used
        because otherwise all the intermediate concatenations can kill
        performance). This may refer to several remove files, which
        are stored in render_parames.output_archive.

        EXAMPLES::

            sage: G = sage.plot.plot3d.base.Graphics3d()
            sage: G.jmol_repr(G.default_render_params())
            []
            sage: G = sphere((1, 2, 3))
            sage: G.jmol_repr(G.default_render_params())
            [['isosurface sphere_1  center {1.0 2.0 3.0} sphere 1.0\ncolor isosurface  [102,102,255]']]
        """
        return []

    def tachyon_repr(self, render_params):
        r"""
        A (possibly nested) list of strings which will be concatenated and
        used by tachyon to render self. (Nested lists of strings are used
        because otherwise all the intermediate concatenations can kill
        performance). This may include a reference to color information which
        is stored elsewhere.

        EXAMPLES::

            sage: G = sage.plot.plot3d.base.Graphics3d()
            sage: G.tachyon_repr(G.default_render_params())
            []
            sage: G = sphere((1, 2, 3))
            sage: G.tachyon_repr(G.default_render_params())
            ['Sphere center 1.0 2.0 3.0 Rad 1.0 texture...']
        """
        return []

    def obj_repr(self, render_params):
        """
        A (possibly nested) list of strings which will be concatenated and
        used to construct an .obj file of self. (Nested lists of strings are
        used because otherwise all the intermediate concatenations can kill
        performance). This may include a reference to color information which
        is stored elsewhere.

        EXAMPLES::

            sage: G = sage.plot.plot3d.base.Graphics3d()
            sage: G.obj_repr(G.default_render_params())
            []
            sage: G = cube()
            sage: G.obj_repr(G.default_render_params())
            ['g obj_1',
             'usemtl ...',
             ['v 0.5 0.5 0.5',
              'v -0.5 0.5 0.5',
              'v -0.5 -0.5 0.5',
              'v 0.5 -0.5 0.5',
              'v 0.5 0.5 -0.5',
              'v -0.5 0.5 -0.5',
              'v 0.5 -0.5 -0.5',
              'v -0.5 -0.5 -0.5'],
             ['f 1 2 3 4',
              'f 1 5 6 2',
              'f 1 4 7 5',
              'f 6 5 7 8',
              'f 7 4 3 8',
              'f 3 2 6 8'],
             []]
        """
        return []

    def texture_set(self):
        """
        Often the textures of a 3d file format are kept separate from the
        objects themselves. This function returns the set of textures used,
        so they can be defined in a preamble or separate file.

        EXAMPLES::

            sage: sage.plot.plot3d.base.Graphics3d().texture_set()
            set([])

            sage: G = tetrahedron(color='red') + tetrahedron(color='yellow') + tetrahedron(color='red', opacity=0.5)
            sage: [t for t in G.texture_set() if t.color == colors.red] # we should have two red textures
            [Texture(texture..., red, ff0000), Texture(texture..., red, ff0000)]
            sage: [t for t in G.texture_set() if t.color == colors.yellow] # ...and one yellow
            [Texture(texture..., yellow, ffff00)]
        """
        return set()

    def mtl_str(self):
        """
        Returns the contents of a .mtl file, to be used to provide coloring
        information for an .obj file.

        EXAMPLES::
            sage: G = tetrahedron(color='red') + tetrahedron(color='yellow', opacity=0.5)
            sage: print G.mtl_str()
            newmtl ...
            Ka 0.5 5e-06 5e-06
            Kd 1.0 1e-05 1e-05
            Ks 0.0 0.0 0.0
            illum 1
            Ns 1
            d 1
            newmtl ...
            Ka 0.5 0.5 5e-06
            Kd 1.0 1.0 1e-05
            Ks 0.0 0.0 0.0
            illum 1
            Ns 1
            d 0.500000000000000
        """
        return "\n\n".join(sorted([t.mtl_str() for t in self.texture_set()])) + "\n"

    def flatten(self):
        """
        Try to reduce the depth of the scene tree by consolidating groups
        and transformations.

        The generic Graphics3d object can't be made flatter.

        EXAMPLES::

            sage: G = sage.plot.plot3d.base.Graphics3d()
            sage: G.flatten() is G
            True
        """
        return self

    def _rescale_for_frame_aspect_ratio_and_zoom(self, b, frame_aspect_ratio, zoom):
        if frame_aspect_ratio is None:
            return (b*zoom,b*zoom,b*zoom), (-b*zoom,-b*zoom,-b*zoom)
        box = [b*w for w in frame_aspect_ratio]
        # Now take the maximum length in box and rescale to b.
        s = b / max(box)
        box_max = tuple([s*w*zoom for w in box])
        box_min = tuple([-w*zoom for w in box_max])
        return box_min, box_max

    def _prepare_for_jmol(self, frame, axes, frame_aspect_ratio, aspect_ratio, zoom):
        from sage.plot.plot import EMBEDDED_MODE
        if EMBEDDED_MODE:
            s = 6
        else:
            s = 3
        box_min, box_max = self._rescale_for_frame_aspect_ratio_and_zoom(s, frame_aspect_ratio, zoom)
        a_min, a_max = self._box_for_aspect_ratio(aspect_ratio, box_min, box_max)
        return self._transform_to_bounding_box(box_min, box_max, a_min, a_max, frame=frame,
                                               axes=axes, thickness=1,
                                               labels = True)   # jmol labels are implemented

    def _prepare_for_tachyon(self, frame, axes, frame_aspect_ratio, aspect_ratio, zoom):
        box_min, box_max = self._rescale_for_frame_aspect_ratio_and_zoom(1.0, frame_aspect_ratio, zoom)
        a_min, a_max = self._box_for_aspect_ratio(aspect_ratio, box_min, box_max)
        return self._transform_to_bounding_box(box_min, box_max, a_min, a_max,
                                               frame=frame, axes=axes, thickness=.75,
                                               labels = False)  # no tachyon text implemented yet

    def _box_for_aspect_ratio(self, aspect_ratio, box_min, box_max):
        # 1. Find a box around self so that when self gets rescaled into the
        # box defined by box_min, box_max, it has the right aspect ratio
        a_min, a_max = self._safe_bounding_box()

        if aspect_ratio == "automatic" or aspect_ratio == [1.0]*3:
            return a_min, a_max

        longest_side = 0; longest_length = a_max[0] - a_min[0]
        shortest_side = 0; shortest_length = a_max[0] - a_min[0]

        for i in range(3):
            s = a_max[i] - a_min[i]
            if s > longest_length:
                longest_length = s
                longest_side = i
            if s < shortest_length:
                shortest_length = s
                shortest_side = i

        # 2. Rescale aspect_ratio so the shortest side is 1.
        r = float(aspect_ratio[shortest_side])
        aspect_ratio = [a/r for a in aspect_ratio]

        # 3. Extend the bounding box of self by rescaling so the sides
        # have the same ratio as aspect_ratio, and without changing
        # the longest side.
        long_box_side = box_max[longest_side] - box_min[longest_side]
        sc = [1.0,1.0,1.0]
        for i in range(3):
            # compute the length we want:
            new_length = longest_length / aspect_ratio[i]
            # change the side length by a_min and a_max so
            # that a_max[i] - a_min[i] = new_length

            # We have to take into account the ratio of the
            # sides after transforming to the bounding box.
            z = long_box_side / (box_max[i] - box_min[i])
            w = new_length / ((a_max[i] - a_min[i]) * z)
            sc[i] = w

        w = min(sc)
        sc = [z/w for z in sc]
        for i in range(3):
            a_min[i] *= sc[i]
            a_max[i] *= sc[i]

        return a_min, a_max

    def _transform_to_bounding_box(self, xyz_min, xyz_max, a_min, a_max, frame, axes, thickness, labels):

        a_min_orig = a_min; a_max_orig = a_max

        # Rescale in each direction
        scale = [float(xyz_max[i] - xyz_min[i]) / (a_max[i] - a_min[i]) for i in range(3)]
        X = self.scale(scale)
        a_min = [scale[i]*a_min[i] for i in range(3)]
        a_max = [scale[i]*a_max[i] for i in range(3)]

        # Translate so lower left corner of original bounding box
        # is in the right spot
        T = [xyz_min[i] - a_min[i] for i in range(3)]
        X = X.translate(T)
        if frame:
            from shapes2 import frame3d, frame_labels
            F = frame3d(xyz_min, xyz_max, opacity=0.5, color=(0,0,0), thickness=thickness)
            if labels:
                F += frame_labels(xyz_min, xyz_max, a_min_orig, a_max_orig)

            X += F

        if axes:
            # draw axes
            from shapes import arrow3d
            A = (arrow3d((min(0,a_min[0]),0, 0), (max(0,a_max[0]), 0,0),
                             thickness, color="blue"),
                 arrow3d((0,min(0,a_min[1]), 0), (0, max(0,a_max[1]), 0),
                             thickness, color="blue"),
                 arrow3d((0, 0, min(0,a_min[2])), (0, 0, max(0,a_max[2])),
                             thickness, color="blue"))
            X += sum(A).translate([-z for z in T])

        return X

    def _process_viewing_options(self, kwds):
        """
        Process viewing options (the keywords passed to show()) and return a new
        dictionary. Defaults will be filled in for missing options and taken from
        self._extra_kwds as well. Options that have the value "automatic" will be
        automatically determined. Finally, the provided dictionary is modified
        to remove all of the keys that were used -- so that the unused keywords
        can be used elsewhere.
        """
        opts = {}
        opts.update(SHOW_DEFAULTS)
        if self._extra_kwds is not None:
            opts.update(self._extra_kwds)
        opts.update(kwds)

        # Remove all of the keys that are viewing options, since the remaining
        # kwds might be passed on.
        for key_to_remove in SHOW_DEFAULTS.keys():
            kwds.pop(key_to_remove, None)

        # deal with any aspect_ratio instances passed from the default options to plot
        if opts['aspect_ratio'] == 'auto':
            opts['aspect_ratio'] = 'automatic'
        if opts['aspect_ratio'] != 'automatic':
            # We need this round about way to make sure that we do not
            # store the aspect ratio that was passed on to show() by the
            # user. We let the .aspect_ratio() method take care of the
            # validity of the arguments that was passed on to show()
            original_aspect_ratio = self.aspect_ratio()
            self.aspect_ratio(opts['aspect_ratio'])
            opts['aspect_ratio'] = self.aspect_ratio()
            self.aspect_ratio(original_aspect_ratio)

        if opts['frame_aspect_ratio'] == 'automatic':
            if opts['aspect_ratio'] != 'automatic':
                # Set the aspect_ratio of the frame to be the same as that
                # of the object we are rendering given the aspect_ratio
                # we'll use for it.
                opts['frame_aspect_ratio'] = \
                    self._determine_frame_aspect_ratio(opts['aspect_ratio'])
            else:
                opts['frame_aspect_ratio'] = self.frame_aspect_ratio()
        else:
            # We need this round about way to make sure that we do not
            # store the frame aspect ratio that was passed on to show() by
            # the user. We let the .frame_aspect_ratio() method take care
            # of the validity of the arguments that was passed on to show()
            original_aspect_ratio = self.frame_aspect_ratio()
            self.frame_aspect_ratio(opts['frame_aspect_ratio'])
            opts['frame_aspect_ratio'] = self.frame_aspect_ratio()
            self.frame_aspect_ratio(original_aspect_ratio)

        if opts['aspect_ratio'] == 'automatic':
            opts['aspect_ratio'] = self.aspect_ratio()

        if not isinstance(opts['figsize'], (list,tuple)):
            opts['figsize'] = [opts['figsize'], opts['figsize']]

        return opts

    def show(self, **kwds):
        """
        INPUT:


        -  ``viewer`` - string (default: 'jmol'), how to view
           the plot

           * 'jmol': Interactive 3D viewer using Java

           * 'tachyon': Ray tracer generates a static PNG image

           * 'java3d': Interactive OpenGL based 3D

           * 'canvas3d': Web-based 3D viewer powered by JavaScript and
             <canvas> (notebook only)

        -  ``filename`` - string (default: a temp file); file
           to save the image to

        -  ``verbosity`` - display information about rendering
           the figure

        -  ``figsize`` - (default: 5); x or pair [x,y] for
           numbers, e.g., [5,5]; controls the size of the output figure. E.g.,
           with Tachyon the number of pixels in each direction is 100 times
           figsize[0]. This is ignored for the jmol embedded renderer.

        -  ``aspect_ratio`` - (default: "automatic") - aspect
           ratio of the coordinate system itself. Give [1,1,1] to make spheres
           look round.

        -  ``frame_aspect_ratio`` - (default: "automatic")
           aspect ratio of frame that contains the 3d scene.

        -  ``zoom`` - (default: 1) how zoomed in

        -  ``frame`` - (default: True) if True, draw a
           bounding frame with labels

        -  ``axes`` - (default: False) if True, draw coordinate
           axes

        -  ``**kwds`` - other options, which make sense for particular
           rendering engines

        CHANGING DEFAULTS: Defaults can be uniformly changed by importing a
        dictionary and changing it. For example, here we change the default
        so images display without a frame instead of with one::

            sage: from sage.plot.plot3d.base import SHOW_DEFAULTS
            sage: SHOW_DEFAULTS['frame'] = False

        This sphere will not have a frame around it::

            sage: sphere((0,0,0))

        We change the default back::

            sage: SHOW_DEFAULTS['frame'] = True

        Now this sphere is enclosed in a frame::

            sage: sphere((0,0,0))

        EXAMPLES: We illustrate use of the ``aspect_ratio`` option::

            sage: x, y = var('x,y')
            sage: p = plot3d(2*sin(x*y), (x, -pi, pi), (y, -pi, pi))
            sage: p.show(aspect_ratio=[1,1,1])

        This looks flattened, but filled with the plot::

            sage: p.show(frame_aspect_ratio=[1,1,1/16])

        This looks flattened, but the plot is square and smaller::

            sage: p.show(aspect_ratio=[1,1,1], frame_aspect_ratio=[1,1,1/8])

        This example shows indirectly that the defaults
        from :func:`~sage.plot.plot.plot` are dealt with properly::

            sage: plot(vector([1,2,3]))

        We use the 'canvas3d' backend from inside the notebook to get a view of
        the plot rendered inline using HTML canvas::

            sage: p.show(viewer='canvas3d')
        """

        opts = self._process_viewing_options(kwds)

        viewer = opts['viewer']
        verbosity = opts['verbosity']
        figsize = opts['figsize']
        aspect_ratio = opts['aspect_ratio'] # this necessarily has a value now
        frame_aspect_ratio = opts['frame_aspect_ratio']
        zoom = opts['zoom']
        frame = opts['frame']
        axes = opts['axes']

        import sage.misc.misc
        try:
            filename = kwds.pop('filename')
        except KeyError:
            filename = tmp_filename()

        from sage.plot.plot import EMBEDDED_MODE
        from sage.doctest import DOCTEST_MODE
        ext = None

        # Tachyon resolution options
        if DOCTEST_MODE:
            opts = '-res 10 10'
            filename = os.path.join(sage.misc.misc.SAGE_TMP, "tmp")
        elif EMBEDDED_MODE:
            opts = '-res %s %s'%(figsize[0]*100, figsize[1]*100)
            filename = sage.misc.temporary_file.graphics_filename()[:-4]
        else:
            opts = '-res %s %s'%(figsize[0]*100, figsize[1]*100)

        if DOCTEST_MODE or viewer=='tachyon' or (viewer=='java3d' and EMBEDDED_MODE):
            T = self._prepare_for_tachyon(frame, axes, frame_aspect_ratio, aspect_ratio, zoom)
            tachyon_rt(T.tachyon(), filename+".png", verbosity, True, opts)
            ext = "png"
            import sage.misc.viewer
            viewer_app = sage.misc.viewer.png_viewer()

        if DOCTEST_MODE or viewer=='java3d':
            f = open(filename+".obj", "w")
            f.write("mtllib %s.mtl\n" % filename)
            f.write(self.obj())
            f.close()
            f = open(filename+".mtl", "w")
            f.write(self.mtl_str())
            f.close()
            ext = "obj"
            viewer_app = os.path.join(sage.misc.misc.SAGE_LOCAL, "bin/sage3d")

        if DOCTEST_MODE or viewer=='jmol':
            # Temporary hack: encode the desired applet size in the end of the filename:
            # (This will be removed once we have dynamic resizing of applets in the browser.)
            base, ext = os.path.splitext(filename)
            fg = figsize[0]
            filename = '%s-size%s%s'%(base, fg*100, ext)

            if EMBEDDED_MODE:
                ext = "jmol"
                # jmol doesn't seem to correctly parse the ?params part of a URL
                archive_name = "%s-%s.%s.zip" % (filename, randint(0, 1 << 30), ext)
            else:
                ext = "spt"
                archive_name = "%s.%s.zip" % (filename, ext)
<<<<<<< HEAD
=======
                with open(filename + '.' + ext, 'w') as f:
                    f.write('set defaultdirectory "{0}"\n'.format(archive_name))
                    f.write('script SCRIPT\n')
>>>>>>> 8029bc64

            T = self._prepare_for_jmol(frame, axes, frame_aspect_ratio, aspect_ratio, zoom)
            T.export_jmol(archive_name, force_reload=EMBEDDED_MODE, zoom=zoom*100, **kwds)
            viewer_app = os.path.join(sage.misc.misc.SAGE_LOCAL, "bin", "jmol")

            # If the server has a Java installation we can make better static images with Jmol
            # Test for Java then make image with Jmol or Tachyon if no JavaVM
            if EMBEDDED_MODE:
                # We need a script for the Notebook.
                # When the notebook sees this file, it will know to
                # display the static file and the "Make Interactive"
                # button.
                import sagenb
                path = "cells/%s/%s" %(sagenb.notebook.interact.SAGE_CELL_ID, archive_name)
                with open(filename + '.' + ext, 'w') as f:
                    f.write('set defaultdirectory "%s"\n' % path)
                    f.write('script SCRIPT\n')

                # Filename for the static image
                png_path = '.jmol_images'
                sage.misc.misc.sage_makedirs(png_path)
                png_name = os.path.join(png_path, filename + ".jmol.png")

                from sage.interfaces.jmoldata import JmolData
                jdata = JmolData()
                if jdata.is_jvm_available():
                    # Java needs absolute paths
                    archive_name = os.path.abspath(archive_name)
                    png_name = os.path.abspath(png_name)
                    script = '''set defaultdirectory "%s"\nscript SCRIPT\n''' % archive_name
                    jdata.export_image(targetfile=png_name, datafile=script, image_type="PNG", figsize=fg)
                else:
                    # Render the image with tachyon
                    T = self._prepare_for_tachyon(frame, axes, frame_aspect_ratio, aspect_ratio, zoom)
                    tachyon_rt(T.tachyon(), png_name, verbosity, True, opts)

        if viewer == 'canvas3d':
            T = self._prepare_for_tachyon(frame, axes, frame_aspect_ratio, aspect_ratio, zoom)
            data = flatten_list(T.json_repr(T.default_render_params()))
            f = open(filename + '.canvas3d', 'w')
            f.write('[%s]' % ','.join(data))
            f.close()
            ext = 'canvas3d'

        if ext is None:
            raise ValueError, "Unknown 3d plot type: %s" % viewer

        if not DOCTEST_MODE and not EMBEDDED_MODE:
            if verbosity:
                pipes = "2>&1"
            else:
                pipes = "2>/dev/null 1>/dev/null &"
            os.system('%s "%s.%s" %s' % (viewer_app, filename, ext, pipes))

    def save_image(self, filename=None, *args, **kwds):
        r"""
        Save an image representation of self.  The image type is
        determined by the extension of the filename.  For example,
        this could be ``.png``, ``.jpg``, ``.gif``, ``.pdf``,
        ``.svg``.  Currently this is implemented by calling the
        :meth:`save` method of self, passing along all arguments and
        keywords.

        .. Note::

            Not all image types are necessarily implemented for all
            graphics types.  See :meth:`save` for more details.

        EXAMPLES::

            sage: f = tmp_filename() + '.png'
            sage: G = sphere()
            sage: G.save_image(f)
        """
        self.save(filename, *args, **kwds)

    def save(self, filename, **kwds):
        """
        Save the graphic to an image file (of type: PNG, BMP, GIF, PPM, or TIFF)
        rendered using Tachyon, or pickle it (stored as an SOBJ so you can load it
        later) depending on the file extension you give the filename.

        INPUT:

        - ``filename`` - Specify where to save the image or object.

        - ``**kwds`` - When specifying an image file to be rendered by Tachyon,
          any of the viewing options accepted by show() are valid as keyword
          arguments to this function and they will behave in the same way.
          Accepted keywords include: ``viewer``, ``verbosity``, ``figsize``,
          ``aspect_ratio``, ``frame_aspect_ratio``, ``zoom``, ``frame``, and
          ``axes``. Default values are provided.

        EXAMPLES::

            sage: f = tmp_filename() + '.png'
            sage: G = sphere()
            sage: G.save(f)

        We demonstrate using keyword arguments to control the appearance of the
        output image::

            sage: G.save(f, zoom=2, figsize=[5, 10])

        But some extra parameters don't make since (like ``viewer``, since
        rendering is done using Tachyon only). They will be ignored::

            sage: G.save(f, viewer='jmol') # Looks the same

        Since Tachyon only outputs PNG images, PIL will be used to convert to
        alternate formats::

            sage: cube().save(tmp_filename(ext='.gif'))
        """
        ext = os.path.splitext(filename)[1].lower()
        if ext == '' or ext == '.sobj':
            SageObject.save(self, filename)
            return
        elif ext in ['.bmp', '.png', '.gif', '.ppm', '.tiff', '.tif', '.jpg', '.jpeg']:
            opts = self._process_viewing_options(kwds)
            T = self._prepare_for_tachyon(
                opts['frame'], opts['axes'], opts['frame_aspect_ratio'],
                opts['aspect_ratio'], opts['zoom']
            )

            if ext == '.png':
                # No conversion is necessary
                out_filename = filename
            else:
                # Save to a temporary file, and then convert using PIL
                out_filename = sage.misc.temporary_file.tmp_filename(ext=ext)
            tachyon_rt(T.tachyon(), out_filename, opts['verbosity'], True,
                '-res %s %s' % (opts['figsize'][0]*100, opts['figsize'][1]*100))
            if ext != '.png':
                import PIL.Image as Image
                Image.open(out_filename).save(filename)
        else:
            raise ValueError, 'filetype not supported by save()'



# if you add any default parameters you must update some code below
SHOW_DEFAULTS = {'viewer':'jmol',
                 'verbosity':0,
                 'figsize':5,
                 'aspect_ratio':"automatic",
                 'frame_aspect_ratio':"automatic",
                 'zoom':1,
                 'frame':True,
                 'axes':False}




class Graphics3dGroup(Graphics3d):
    """
    This class represents a collection of 3d objects. Usually they are formed
    implicitly by summing.
    """
    def __init__(self, all=(), rot=None, trans=None, scale=None, T=None):
        """
        EXAMPLES::

            sage: sage.plot.plot3d.base.Graphics3dGroup([icosahedron(), dodecahedron(opacity=.5)])
            sage: type(icosahedron() + dodecahedron(opacity=.5))
            <class 'sage.plot.plot3d.base.Graphics3dGroup'>
        """
        self.all = list(all)
        self.frame_aspect_ratio(optimal_aspect_ratios([a.frame_aspect_ratio() for a in all]))
        self.aspect_ratio(optimal_aspect_ratios([a.aspect_ratio() for a in all]))
        self._set_extra_kwds(optimal_extra_kwds([a._extra_kwds for a in all if a._extra_kwds is not None]))

    def __add__(self, other):
        """
        We override this here to make large sums more efficient.

        EXAMPLES::
            sage: G = sum(tetrahedron(opacity=1-t/11).translate(t, 0, 0) for t in range(10))
            sage: G
            sage: len(G.all)
            10
        """
        if type(self) is Graphics3dGroup and isinstance(other, Graphics3d):
            self.all.append(other)
            return self
        else:
            return Graphics3d.__add__(self, other)

    def bounding_box(self):
        """
        Box that contains the bounding boxes of
        all the objects that make up self.

        EXAMPLES::

            sage: A = sphere((0,0,0), 5)
            sage: B = sphere((1, 5, 10), 1)
            sage: A.bounding_box()
            ((-5.0, -5.0, -5.0), (5.0, 5.0, 5.0))
            sage: B.bounding_box()
            ((0.0, 4.0, 9.0), (2.0, 6.0, 11.0))
            sage: (A+B).bounding_box()
            ((-5.0, -5.0, -5.0), (5.0, 6.0, 11.0))
            sage: (A+B).show(aspect_ratio=1, frame=True)

            sage: sage.plot.plot3d.base.Graphics3dGroup([]).bounding_box()
            ((0.0, 0.0, 0.0), (0.0, 0.0, 0.0))
        """
        if len(self.all) == 0:
            return Graphics3d.bounding_box(self)
        v = [obj.bounding_box() for obj in self.all]
        return min3([a[0] for a in v]), max3([a[1] for a in v])

    def transform(self, **kwds):
        """
        Transforming this entire group simply makes a transform group with
        the same contents.

        EXAMPLES::

            sage: G = dodecahedron(color='red', opacity=.5) + icosahedron(color='blue')
            sage: G
            sage: G.transform(scale=(2,1/2,1))
            sage: G.transform(trans=(1,1,3))
        """
        T = TransformGroup(self.all, **kwds)
        T._set_extra_kwds(self._extra_kwds)
        return T

    def set_texture(self, **kwds):
        """
        EXAMPLES::

            sage: G = dodecahedron(color='red', opacity=.5) + icosahedron((3, 0, 0), color='blue')
            sage: G
            sage: G.set_texture(color='yellow')
            sage: G
        """
        for g in self.all:
            g.set_texture(**kwds)

    def json_repr(self, render_params):
        """
        The JSON representation of a group is simply the concatenation of the
        representations of its objects.

        EXAMPLES::

            sage: G = sphere() + sphere((1, 2, 3))
            sage: G.json_repr(G.default_render_params())
            [[["{vertices:..."]], [["{vertices:..."]]]
        """
        return [g.json_repr(render_params) for g in self.all]

    def tachyon_repr(self, render_params):
        """
        The tachyon representation of a group is simply the concatenation of
        the representations of its objects.

        EXAMPLES::

            sage: G = sphere() + sphere((1,2,3))
            sage: G.tachyon_repr(G.default_render_params())
            [['Sphere center 0.0 0.0 0.0 Rad 1.0 texture...'],
             ['Sphere center 1.0 2.0 3.0 Rad 1.0 texture...']]
        """
        return [g.tachyon_repr(render_params) for g in self.all]

    def x3d_str(self):
        """
        The x3d representation of a group is simply the concatenation of
        the representation of its objects.

        EXAMPLES::

            sage: G = sphere() + sphere((1,2,3))
            sage: print G.x3d_str()
            <Transform translation='0 0 0'>
            <Shape><Sphere radius='1.0'/><Appearance><Material diffuseColor='0.4 0.4 1.0' shininess='1' specularColor='0.0 0.0 0.0'/></Appearance></Shape>
            </Transform>
            <Transform translation='1 2 3'>
            <Shape><Sphere radius='1.0'/><Appearance><Material diffuseColor='0.4 0.4 1.0' shininess='1' specularColor='0.0 0.0 0.0'/></Appearance></Shape>
            </Transform>
        """
        return "\n".join([g.x3d_str() for g in self.all])

    def obj_repr(self, render_params):
        """
        The obj representation of a group is simply the concatenation of
        the representation of its objects.

        EXAMPLES::

            sage: G = tetrahedron() + tetrahedron().translate(10, 10, 10)
            sage: G.obj_repr(G.default_render_params())
            [['g obj_1',
              'usemtl ...',
              ['v 0 0 1',
               'v 0.942809 0 -0.333333',
               'v -0.471405 0.816497 -0.333333',
               'v -0.471405 -0.816497 -0.333333'],
              ['f 1 2 3', 'f 2 4 3', 'f 1 3 4', 'f 1 4 2'],
              []],
             [['g obj_2',
               'usemtl ...',
               ['v 10 10 11',
                'v 10.9428 10 9.66667',
                'v 9.5286 10.8165 9.66667',
                'v 9.5286 9.1835 9.66667'],
               ['f 5 6 7', 'f 6 8 7', 'f 5 7 8', 'f 5 8 6'],
               []]]]
        """
        return [g.obj_repr(render_params) for g in self.all]

    def jmol_repr(self, render_params):
        r"""
        The jmol representation of a group is simply the concatenation of
        the representation of its objects.

        EXAMPLES::

            sage: G = sphere() + sphere((1,2,3))
            sage: G.jmol_repr(G.default_render_params())
            [[['isosurface sphere_1  center {0.0 0.0 0.0} sphere 1.0\ncolor isosurface  [102,102,255]']],
             [['isosurface sphere_2  center {1.0 2.0 3.0} sphere 1.0\ncolor isosurface  [102,102,255]']]]
        """
        return [g.jmol_repr(render_params) for g in self.all]

    def texture_set(self):
        """
        The texture set of a group is simply the union of the textures of
        all its objects.

        EXAMPLES::

            sage: G = sphere(color='red') + sphere(color='yellow')
            sage: [t for t in G.texture_set() if t.color == colors.red] # one red texture
            [Texture(texture..., red, ff0000)]
            sage: [t for t in G.texture_set() if t.color == colors.yellow] # one yellow texture
            [Texture(texture..., yellow, ffff00)]

            sage: T = sage.plot.plot3d.texture.Texture('blue'); T
            Texture(texture..., blue, 0000ff)
            sage: G = sphere(texture=T) + sphere((1, 1, 1), texture=T)
            sage: len(G.texture_set())
            1
        """
        return reduce(set.union, [g.texture_set() for g in self.all])

    def flatten(self):
        """
        Try to reduce the depth of the scene tree by consolidating groups
        and transformations.

        EXAMPLES::

            sage: G = sum([circle((0, 0), t) for t in [1..10]], sphere()); G
            sage: G.flatten()
            sage: len(G.all)
            2
            sage: len(G.flatten().all)
            11
        """
        if len(self.all) == 1:
            return self.all[0].flatten()
        all = []
        for g in self.all:
            g = g.flatten()
            if type(g) is Graphics3dGroup:
                all += g.all
            else:
                all.append(g)
        return Graphics3dGroup(all)



class TransformGroup(Graphics3dGroup):
    """
    This class is a container for a group of objects with a common transformation.
    """
    def __init__(self, all=[], rot=None, trans=None, scale=None, T=None):
        """
        EXAMPLES::

            sage: sage.plot.plot3d.base.TransformGroup([sphere()], trans=(1,2,3)) + point3d((0,0,0))

        The are usually constructed implicitly::

            sage: type(sphere((1,2,3)))
            <class 'sage.plot.plot3d.base.TransformGroup'>
            sage: type(dodecahedron().scale(2))
            <class 'sage.plot.plot3d.base.TransformGroup'>

        """
        Graphics3dGroup.__init__(self, all)
        self._rot = rot
        self._trans = trans
        if scale is not None and len(scale) == 1:
            if isinstance(scale, (tuple, list)):
                scale = scale[0]
            scale = (scale, scale, scale)
        self._scale = scale
        if T is not None:
            self.T = T
        self.frame_aspect_ratio(optimal_aspect_ratios([a.frame_aspect_ratio() for a in all]))
        self.aspect_ratio(optimal_aspect_ratios([a.aspect_ratio() for a in all]))
        self._set_extra_kwds(optimal_extra_kwds([a._extra_kwds for a in all if a._extra_kwds is not None]))

    def bounding_box(self):
        """
        Returns the bounding box of self, i.e. the box containing the
        contents of self after applying the transformation.

        EXAMPLES::

            sage: G = cube()
            sage: G.bounding_box()
            ((-0.5, -0.5, -0.5), (0.5, 0.5, 0.5))
            sage: G.scale(4).bounding_box()
            ((-2.0, -2.0, -2.0), (2.0, 2.0, 2.0))
            sage: G.rotateZ(pi/4).bounding_box()
            ((-0.7071067811865475, -0.7071067811865475, -0.5),
             (0.7071067811865475, 0.7071067811865475, 0.5))
        """
        try:
            return self._bounding_box
        except AttributeError:
            pass

        cdef Transformation T = self.get_transformation()
        w = sum([T.transform_bounding_box(obj.bounding_box()) for obj in self.all], ())
        self._bounding_box = point_list_bounding_box(w)
        return self._bounding_box

    def x3d_str(self):
        r"""
        To apply a transformation to a set of objects in x3d, simply make them
        all children of an x3d Transform node.

        EXAMPLES::

            sage: sphere((1,2,3)).x3d_str()
            "<Transform translation='1 2 3'>\n<Shape><Sphere radius='1.0'/><Appearance><Material diffuseColor='0.4 0.4 1.0' shininess='1' specularColor='0.0 0.0 0.0'/></Appearance></Shape>\n\n</Transform>"
        """
        s = "<Transform"
        if self._rot is not None:
            s += " rotation='%s %s %s %s'"%tuple(self._rot)
        if self._trans is not None:
            s += " translation='%s %s %s'"%tuple(self._trans)
        if self._scale is not None:
            s += " scale='%s %s %s'"%tuple(self._scale)
        s += ">\n"
        s += Graphics3dGroup.x3d_str(self)
        s += "\n</Transform>"
        return s

    def json_repr(self, render_params):
        """
        Transformations are applied at the leaf nodes.

        EXAMPLES::

            sage: G = cube().rotateX(0.2)
            sage: G.json_repr(G.default_render_params())
            [["{vertices:[{x:0.5,y:0.589368,z:0.390699},..."]]
        """

        render_params.push_transform(self.get_transformation())
        rep = [g.json_repr(render_params) for g in self.all]
        render_params.pop_transform()
        return rep

    def tachyon_repr(self, render_params):
        """
        Transformations for Tachyon are applied at the leaf nodes.

        EXAMPLES::

            sage: G = sphere((1,2,3)).scale(2)
            sage: G.tachyon_repr(G.default_render_params())
            [['Sphere center 2.0 4.0 6.0 Rad 2.0 texture...']]
        """
        render_params.push_transform(self.get_transformation())
        rep = [g.tachyon_repr(render_params) for g in self.all]
        render_params.pop_transform()
        return rep

    def obj_repr(self, render_params):
        """
        Transformations for .obj files are applied at the leaf nodes.

        EXAMPLES::

            sage: G = cube().scale(4).translate(1, 2, 3)
            sage: G.obj_repr(G.default_render_params())
            [[['g obj_1',
               'usemtl ...',
               ['v 3 4 5',
                'v -1 4 5',
                'v -1 0 5',
                'v 3 0 5',
                'v 3 4 1',
                'v -1 4 1',
                'v 3 0 1',
                'v -1 0 1'],
               ['f 1 2 3 4',
                'f 1 5 6 2',
                'f 1 4 7 5',
                'f 6 5 7 8',
                'f 7 4 3 8',
                'f 3 2 6 8'],
               []]]]
        """
        render_params.push_transform(self.get_transformation())
        rep = [g.obj_repr(render_params) for g in self.all]
        render_params.pop_transform()
        return rep

    def jmol_repr(self, render_params):
        r"""
        Transformations for jmol are applied at the leaf nodes.

        EXAMPLES::

            sage: G = sphere((1,2,3)).scale(2)
            sage: G.jmol_repr(G.default_render_params())
            [[['isosurface sphere_1  center {2.0 4.0 6.0} sphere 2.0\ncolor isosurface  [102,102,255]']]]
        """
        render_params.push_transform(self.get_transformation())
        rep = [g.jmol_repr(render_params) for g in self.all]
        render_params.pop_transform()
        return rep

    def get_transformation(self):
        """
        Returns the actual transformation object associated with self.

        EXAMPLES::

            sage: G = sphere().scale(100)
            sage: T = G.get_transformation()
            sage: T.get_matrix()
            [100.0   0.0   0.0   0.0]
            [  0.0 100.0   0.0   0.0]
            [  0.0   0.0 100.0   0.0]
            [  0.0   0.0   0.0   1.0]
        """
        try:
            return self.T
        except AttributeError:
            self.T = Transformation(self._scale, self._rot, self._trans)
            return self.T

    def flatten(self):
        """
        Try to reduce the depth of the scene tree by consolidating groups
        and transformations.

        EXAMPLES::

            sage: G = sphere((1,2,3)).scale(100)
            sage: T = G.get_transformation()
            sage: T.get_matrix()
            [100.0   0.0   0.0   0.0]
            [  0.0 100.0   0.0   0.0]
            [  0.0   0.0 100.0   0.0]
            [  0.0   0.0   0.0   1.0]

            sage: G.flatten().get_transformation().get_matrix()
            [100.0   0.0   0.0 100.0]
            [  0.0 100.0   0.0 200.0]
            [  0.0   0.0 100.0 300.0]
            [  0.0   0.0   0.0   1.0]
        """
        G = Graphics3dGroup.flatten(self)
        if isinstance(G, TransformGroup):
            return TransformGroup(G.all, T=self.get_transformation() * G.get_transformation())
        elif isinstance(G, Graphics3dGroup):
            return TransformGroup(G.all, T=self.get_transformation())
        else:
            return TransformGroup([G], T=self.get_transformation())

    def transform(self, **kwds):
        """
        Transforming this entire group can be done by composing transformations.

        EXAMPLES::

            sage: G = dodecahedron(color='red', opacity=.5) + icosahedron(color='blue')
            sage: G
            sage: G.transform(scale=(2,1/2,1))
            sage: G.transform(trans=(1,1,3))
        """
        return Graphics3d.transform(self, **kwds)

class Viewpoint(Graphics3d):
    """
    This class represents a viewpoint, necessary for x3d.

    In the future, there could be multiple viewpoints, and they could have
    more properties. (Currently they only hold a position).
    """
    def __init__(self, *x):
        """
        EXAMPLES::

            sage: sage.plot.plot3d.base.Viewpoint(1, 2, 4).x3d_str()
            "<Viewpoint position='1 2 4'/>"
        """
        if isinstance(x[0], (tuple, list)):
            x = tuple(x[0])
        self.pos = x

    def x3d_str(self):
        """
        EXAMPLES::

            sage: sphere((0,0,0), 100).viewpoint().x3d_str()
            "<Viewpoint position='0 0 6'/>"
        """
        return "<Viewpoint position='%s %s %s'/>"%self.pos



cdef class PrimitiveObject(Graphics3d):
    """
    This is the base class for the non-container 3d objects.
    """
    def __init__(self, **kwds):
        if 'texture' in kwds:
            self.texture = kwds['texture']
            if not is_Texture(self.texture):
                self.texture = Texture(self.texture)
        else:
            self.texture = Texture(kwds)

    def set_texture(self, texture=None, **kwds):
        """
        EXAMPLES::

            sage: G = dodecahedron(color='red'); G
            sage: G.set_texture(color='yellow'); G
        """
        if not is_Texture(texture):
            texture = Texture(texture, **kwds)
        self.texture = texture

    def get_texture(self):
        """
        EXAMPLES::

            sage: G = dodecahedron(color='red')
            sage: G.get_texture()
            Texture(texture..., red, ff0000)
        """
        return self.texture

    def texture_set(self):
        """
        EXAMPLES::

            sage: G = dodecahedron(color='red')
            sage: G.texture_set()
            set([Texture(texture..., red, ff0000)])
        """
        return set([self.texture])

    def x3d_str(self):
        r"""
        EXAMPLES::

            sage: sphere().flatten().x3d_str()
            "<Transform>\n<Shape><Sphere radius='1.0'/><Appearance><Material diffuseColor='0.4 0.4 1.0' shininess='1' specularColor='0.0 0.0 0.0'/></Appearance></Shape>\n\n</Transform>"
        """
        return "<Shape>" + self.x3d_geometry() + self.texture.x3d_str() + "</Shape>\n"

    def tachyon_repr(self, render_params):
        """
        Default behavior is to render the triangulation.

        EXAMPLES::

            sage: from sage.plot.plot3d.shapes import Torus
            sage: G = Torus(1, .5)
            sage: G.tachyon_repr(G.default_render_params())
            ['TRI V0 0 1 0.5
            ...
            'texture...']
        """
        return self.triangulation().tachyon_repr(render_params)

    def obj_repr(self, render_params):
        """
        Default behavior is to render the triangulation.

        EXAMPLES::

            sage: from sage.plot.plot3d.shapes import Torus
            sage: G = Torus(1, .5)
            sage: G.obj_repr(G.default_render_params())
            ['g obj_1',
             'usemtl ...',
             ['v 0 1 0.5',
             ...
              'f ...'],
             []]
        """
        return self.triangulation().obj_repr(render_params)

    def jmol_repr(self, render_params):
        r"""
        Default behavior is to render the triangulation. The actual polygon
        data is stored in a separate file.

        EXAMPLES::

            sage: from sage.plot.plot3d.shapes import Torus
            sage: G = Torus(1, .5)
            sage: G.jmol_repr(G.testing_render_params())
            ['pmesh obj_1 "obj_1.pmesh"\ncolor pmesh  [102,102,255]']
        """
        return self.triangulation().jmol_repr(render_params)



class BoundingSphere(SageObject):
    """
    A bounding sphere is like a bounding box, but is simpler to deal with and
    behaves better under rotations.
    """
    def __init__(self, cen, r):
        """
        EXAMPLES::

            sage: from sage.plot.plot3d.base import BoundingSphere
            sage: BoundingSphere((0,0,0), 1)
            Center (0.0, 0.0, 0.0) radius 1
            sage: BoundingSphere((0,-1,5), 2)
            Center (0.0, -1.0, 5.0) radius 2
            """
        self.cen = vector(RDF, cen)
        self.r = r

    def __repr__(self):
        """
        TESTS::

            sage: from sage.plot.plot3d.base import BoundingSphere
            sage: BoundingSphere((0,-1,10), 2)
            Center (0.0, -1.0, 10.0) radius 2
        """
        return "Center %s radius %s" % (self.cen, self.r)

    def __add__(self, other):
        """
        Returns the bounding sphere containing both terms.

        EXAMPLES::

            sage: from sage.plot.plot3d.base import BoundingSphere
            sage: BoundingSphere((0,0,0), 1) + BoundingSphere((0,0,0), 2)
            Center (0.0, 0.0, 0.0) radius 2
            sage: BoundingSphere((0,0,0), 1) + BoundingSphere((0,0,100), 1)
            Center (0.0, 0.0, 50.0) radius 51.0
            sage: BoundingSphere((0,0,0), 1) + BoundingSphere((1,1,1), 2)
            Center (0.788675134595, 0.788675134595, 0.788675134595) radius 2.36602540378

        Treat None and 0 as the identity::

            sage: BoundingSphere((1,2,3), 10) + None + 0
            Center (1.0, 2.0, 3.0) radius 10

        """
        if other == 0 or other is None:
            return self
        elif self == 0 or self is None:
            return other
        if self.cen == other.cen:
            return self if self.r > other.r else other
        diff = other.cen - self.cen
        dist = (diff[0]*diff[0] + diff[1]*diff[1] + diff[2]*diff[2]).sqrt()
        diam = dist + self.r + other.r
        off  = diam/2 - self.r
        return BoundingSphere(self.cen + (off/dist)*diff, diam/2)

    def transform(self, T):
        """
        Returns the bounding sphere of this sphere acted on by T. This always
        returns a new sphere, even if the resulting object is an ellipsoid.

        EXAMPLES::

            sage: from sage.plot.plot3d.transform import Transformation
            sage: from sage.plot.plot3d.base import BoundingSphere
            sage: BoundingSphere((0,0,0), 10).transform(Transformation(trans=(1,2,3)))
            Center (1.0, 2.0, 3.0) radius 10.0
            sage: BoundingSphere((0,0,0), 10).transform(Transformation(scale=(1/2, 1, 2)))
            Center (0.0, 0.0, 0.0) radius 20.0
            sage: BoundingSphere((0,0,3), 10).transform(Transformation(scale=(2, 2, 2)))
            Center (0.0, 0.0, 6.0) radius 20.0
        """
        return BoundingSphere(T.transform_point(self.cen), self.r * T.max_scale())


class RenderParams(SageObject):
    """
    This class is a container for all parameters that may be needed to
    render triangulate/render an object to a certain format. It can
    contain both cumulative and global parameters.

    Of particular note is the transformation object, which holds the
    cumulative transformation from the root of the scene graph to this
    node in the tree.
    """

    _uniq_counter = 0
    randomize_counter = 0
    force_reload = False
    mesh = False
    dots = False
    antialiasing = 8

    def __init__(self, **kwds):
        """
        EXAMPLES::

            sage: params = sage.plot.plot3d.base.RenderParams(foo='x')
            sage: params.transform_list
            []
            sage: params.foo
            'x'
        """
        self.output_file = sage.misc.misc.tmp_filename()
        self.obj_vertex_offset = 1
        self.transform_list = []
        self.transform = None
        self.ds = 1
        self.crease_threshold = .8
        self.__dict__.update(kwds)
        # for jmol, some things (such as labels) must be attached to atoms
        self.atom_list = []

    def push_transform(self, T):
        """
        Push a transformation onto the stack, updating self.transform.

        EXAMPLES::

            sage: from sage.plot.plot3d.transform import Transformation
            sage: params = sage.plot.plot3d.base.RenderParams()
            sage: params.transform is None
            True
            sage: T = Transformation(scale=(10,20,30))
            sage: params.push_transform(T)
            sage: params.transform.get_matrix()
            [10.0  0.0  0.0  0.0]
            [ 0.0 20.0  0.0  0.0]
            [ 0.0  0.0 30.0  0.0]
            [ 0.0  0.0  0.0  1.0]
            sage: params.push_transform(T)  # scale again
            sage: params.transform.get_matrix()
            [100.0   0.0   0.0   0.0]
            [  0.0 400.0   0.0   0.0]
            [  0.0   0.0 900.0   0.0]
            [  0.0   0.0   0.0   1.0]
        """
        self.transform_list.append(self.transform)
        if self.transform is None:
            self.transform = T
        else:
            self.transform = self.transform * T

    def pop_transform(self):
        """
        Remove the last transformation off the stack, resetting self.transform
        to the previous value.

        EXAMPLES::

            sage: from sage.plot.plot3d.transform import Transformation
            sage: params = sage.plot.plot3d.base.RenderParams()
            sage: T = Transformation(trans=(100, 500, 0))
            sage: params.push_transform(T)
            sage: params.transform.get_matrix()
            [  1.0   0.0   0.0 100.0]
            [  0.0   1.0   0.0 500.0]
            [  0.0   0.0   1.0   0.0]
            [  0.0   0.0   0.0   1.0]
            sage: params.push_transform(Transformation(trans=(-100, 500, 200)))
            sage: params.transform.get_matrix()
            [   1.0    0.0    0.0    0.0]
            [   0.0    1.0    0.0 1000.0]
            [   0.0    0.0    1.0  200.0]
            [   0.0    0.0    0.0    1.0]
            sage: params.pop_transform()
            sage: params.transform.get_matrix()
            [  1.0   0.0   0.0 100.0]
            [  0.0   1.0   0.0 500.0]
            [  0.0   0.0   1.0   0.0]
            [  0.0   0.0   0.0   1.0]

        """
        self.transform = self.transform_list.pop()

    def unique_name(self, desc="name"):
        """
        Returns a unique identifier starting with desc.

        EXAMPLES::

            sage: params = sage.plot.plot3d.base.RenderParams()
            sage: params.unique_name()
            'name_1'
            sage: params.unique_name()
            'name_2'
            sage: params.unique_name('texture')
            'texture_3'
        """
        if self.randomize_counter:
            self._uniq_counter = randint(1,1000000)
        else:
            self._uniq_counter += 1
        return "%s_%s" % (desc, self._uniq_counter)

def flatten_list(L):
    """
    This is an optimized routine to turn a list of lists (of lists ...)
    into a single list. We generate data in a non-flat format to avoid
    multiple data copying, and then concatenate it all at the end.

    This is NOT recursive, otherwise there would be a lot of redundant
    copying (which we are trying to avoid in the first place, though at
    least it would be just the pointers).

    EXAMPLES::

        sage: from sage.plot.plot3d.base import flatten_list
        sage: flatten_list([])
        []
        sage: flatten_list([[[[]]]])
        []
        sage: flatten_list([['a', 'b'], 'c'])
        ['a', 'b', 'c']
        sage: flatten_list([['a'], [[['b'], 'c'], ['d'], [[['e', 'f', 'g']]]]])
        ['a', 'b', 'c', 'd', 'e', 'f', 'g']
    """
    if not PyList_CheckExact(L):
        return [L]
    flat = []
    L_stack = []; L_pop = L_stack.pop
    i_stack = []; i_pop = i_stack.pop
    cdef Py_ssize_t i = 0
    while i < PyList_GET_SIZE(L) or PyList_GET_SIZE(L_stack) > 0:
        while i < PyList_GET_SIZE(L):
            tmp = <object>PyList_GET_ITEM(L, i)
            if PyList_CheckExact(tmp):
                PyList_Append(L_stack, L)
                L = tmp
                PyList_Append(i_stack, i)
                i = 0
            else:
                PyList_Append(flat, tmp)
                i += 1
        if PyList_GET_SIZE(L_stack) > 0:
            L = L_pop()
            i = i_pop()
            i += 1
    return flat


def min3(v):
    """
    Return the componentwise minimum of a list of 3-tuples.

    EXAMPLES::

        sage: from sage.plot.plot3d.base import min3, max3
        sage: min3([(-1,2,5), (-3, 4, 2)])
        (-3, 2, 2)
    """
    return tuple([min([a[i] for a in v]) for i in range(3)])

def max3(v):
    """
    Return the componentwise maximum of a list of 3-tuples.

    EXAMPLES::

        sage: from sage.plot.plot3d.base import min3, max3
        sage: max3([(-1,2,5), (-3, 4, 2)])
        (-1, 4, 5)
    """
    return tuple([max([a[i] for a in v]) for i in range(3)])

def point_list_bounding_box(v):
    """
    EXAMPLES::

        sage: from sage.plot.plot3d.base import point_list_bounding_box
        sage: point_list_bounding_box([(1,2,3),(4,5,6),(-10,0,10)])
        ((-10.0, 0.0, 3.0), (4.0, 5.0, 10.0))
        sage: point_list_bounding_box([(float('nan'), float('inf'), float('-inf')), (10,0,10)])
        ((10.0, 0.0, 10.0), (10.0, 0.0, 10.0))
    """
    cdef point_c low, high, cur
    low.x, low.y, low.z = INFINITY, INFINITY, INFINITY
    high.x, high.y, high.z = -INFINITY, -INFINITY, -INFINITY

    for P in v:
        cur.x, cur.y, cur.z = P
        point_c_update_finite_lower_bound(&low, cur)
        point_c_update_finite_upper_bound(&high, cur)
    return ((low.x, low.y, low.z), (high.x, high.y, high.z))

def optimal_aspect_ratios(ratios):
    # average the aspect ratios
    n = len(ratios)
    if n > 0:
        return [max([z[i] for z in ratios]) for i in range(3)]
    else:
        return [1.0,1.0,1.0]

def optimal_extra_kwds(v):
    """
    Given a list v of dictionaries, this function merges them such that
    later dictionaries have precedence.
    """
    if len(v) == 0:
        return {}
    a = dict(v[0])   # make a copy!
    for b in v[1:]:
        for k,w in b.iteritems():
            a[k] = w
    return a
<|MERGE_RESOLUTION|>--- conflicted
+++ resolved
@@ -1170,12 +1170,9 @@
             else:
                 ext = "spt"
                 archive_name = "%s.%s.zip" % (filename, ext)
-<<<<<<< HEAD
-=======
                 with open(filename + '.' + ext, 'w') as f:
                     f.write('set defaultdirectory "{0}"\n'.format(archive_name))
                     f.write('script SCRIPT\n')
->>>>>>> 8029bc64
 
             T = self._prepare_for_jmol(frame, axes, frame_aspect_ratio, aspect_ratio, zoom)
             T.export_jmol(archive_name, force_reload=EMBEDDED_MODE, zoom=zoom*100, **kwds)
