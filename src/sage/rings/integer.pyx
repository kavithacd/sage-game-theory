--- conflicted
+++ resolved
@@ -1708,12 +1708,13 @@
             sage: Integer(102).sqrt()
             sqrt(102)
         """
-<<<<<<< HEAD
-        if mpz_sgn(self.value) < 0:
-            raise ValueError, "self (=%s) is not a perfect square"%self
+        if self < 0:
+            from sage.calculus.calculus import sqrt
+            return sqrt(self)
+        #raise ValueError, "self (=%s) is not a perfect square"%self
+        cdef int non_square
         cdef Integer z = PY_NEW(Integer)
         cdef mpz_t tmp
-        cdef int non_square
         _sig_on
         mpz_init(tmp)
         mpz_sqrtrem(z.value, tmp, self.value)
@@ -1721,20 +1722,10 @@
         mpz_clear(tmp)
         _sig_off
         if non_square:
-            raise ValueError, "self (=%s) is not a perfect square"%self
-        return z
-=======
-        if self < 0:
             from sage.calculus.calculus import sqrt
             return sqrt(self)
-        n = self.isqrt()
-        if n * n == self:
-            return n
-        from sage.calculus.calculus import sqrt
-        return sqrt(self)
-        #raise ValueError, "self (=%s) is not a perfect square"%self
-
->>>>>>> 7466aaca
+            #raise ValueError, "self (=%s) is not a perfect square"%self
+        return z
 
     def _xgcd(self, Integer n):
         r"""
