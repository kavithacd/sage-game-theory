# -*- encoding: utf-8 -*-
r"""
Abstract base class for Sage objects
"""

import cPickle
import os
import sys
from cStringIO import StringIO
from sage.misc.sage_unittest import TestSuite

sys_modules = sys.modules

from sage.misc.lazy_import import LazyImport
have_same_parent = LazyImport('sage.structure.element', 'have_same_parent', deprecation=17533)

# change to import zlib to use zlib instead; but this
# slows down loading any data stored in the other format
import zlib; comp = zlib
import bz2; comp_other = bz2


cdef process(s):
    if s[-5:] != '.sobj':
        return s + '.sobj'
    else:
        return s


cdef class SageObject:
    """
    Base class for all (user-visible) objects in Sage

    Every object that can end up being returned to the user should
    inherit from :class:`SageObject`.

    .. automethod:: _ascii_art_
    .. automethod:: _cache_key
    """

    #######################################################################
    # Textual representation code
    #######################################################################

    def rename(self, x=None):
        r"""
        Change self so it prints as x, where x is a string.

        .. NOTE::

           This is *only* supported for Python classes that derive
           from SageObject.

        EXAMPLES::

            sage: x = PolynomialRing(QQ, 'x', sparse=True).gen()
            sage: g = x^3 + x - 5
            sage: g
            x^3 + x - 5
            sage: g.rename('a polynomial')
            sage: g
            a polynomial
            sage: g + x
            x^3 + 2*x - 5
            sage: h = g^100
            sage: str(h)[:20]
            'x^300 + 100*x^298 - '
            sage: h.rename('x^300 + ...')
            sage: h
            x^300 + ...

        Real numbers are not Python classes, so rename is not supported::

            sage: a = 3.14
            sage: type(a)
            <type 'sage.rings.real_mpfr.RealLiteral'>
            sage: a.rename('pi')
            Traceback (most recent call last):
            ...
            NotImplementedError: object does not support renaming: 3.14000000000000

        .. NOTE::

           The reason C-extension types are not supported by default
           is if they were then every single one would have to carry
           around an extra attribute, which would be slower and waste
           a lot of memory.

           To support them for a specific class, add a
           ``cdef public __custom_name`` attribute.
        """
        if x is None:
            #if hasattr(self, '__custom_name'):
            # that's tested in reset_name anyway...
            self.reset_name()
        else:
            try:
                self.__custom_name = str(x)
            except AttributeError:
                raise NotImplementedError, "object does not support renaming: %s"%self

    def reset_name(self):
        """
        Remove the custom name of an object.

        EXAMPLES::

            sage: P.<x> = QQ[]
            sage: P
            Univariate Polynomial Ring in x over Rational Field
            sage: P.rename('A polynomial ring')
            sage: P
            A polynomial ring
            sage: P.reset_name()
            sage: P
            Univariate Polynomial Ring in x over Rational Field
        """
        if hasattr(self, '__custom_name'):
            del self.__custom_name


    def __repr__(self):
        """
        Default method for string representation.

        .. NOTE::

            Do not overwrite this method. Instead, implement
            a ``_repr_`` (single underscore) method.

        EXAMPLES:

        By default, the string representation coincides with
        the output of the single underscore ``_repr_``::

            sage: P.<x> = QQ[]
            sage: repr(P) == P._repr_()  #indirect doctest
            True

        Using :meth:`rename`, the string representation can
        be customized::

            sage: P.rename('A polynomial ring')
            sage: repr(P) == P._repr_()
            False

        The original behaviour is restored with :meth:`reset_name`.::

            sage: P.reset_name()
            sage: repr(P) == P._repr_()
            True
        """
        try:
            name = self.__custom_name
            if name is not None:
                return name
        except AttributeError:
            pass
        try:
            repr_func = self._repr_
        except AttributeError:
            return str(type(self))
        else:
            result = repr_func()
            if isinstance(result, unicode):
                # Py3 compatibility: allow _repr_ to return unicode
                return result.encode('utf-8')
            else:
                return result

    def _ascii_art_(self):
        r"""
        Return an ASCII art representation.

        To implement multi-line ASCII art output in a derived class
        you must override this method. Unlike :meth:`_repr_`, which is
        sometimes used for the hash key, the output of
        :meth:`_ascii_art_` may depend on settings and is allowed to
        change during runtime.

        OUTPUT:

        An :class:`~sage.typeset.ascii_art.AsciiArt` object, see
        :mod:`sage.typeset.ascii_art` for details.

        EXAMPLES:

        You can use the :func:`~sage.typeset.ascii_art.ascii_art` function
        to get the ASCII art representation of any object in Sage::

            sage: ascii_art(integral(exp(x+x^2)/(x+1), x))
              /
             |
             |   2
             |  x  + x
             | e
             | ------- dx
             |  x + 1
             |
            /

        Alternatively, you can use the ``%display ascii_art/simple`` magic to
        switch all output to ASCII art and back::

            sage: from sage.repl.interpreter import get_test_shell
            sage: shell = get_test_shell()
            sage: shell.run_cell('tab = StandardTableaux(3)[2]; tab')
            [[1, 2], [3]]
            sage: shell.run_cell('%display ascii_art')
            sage: shell.run_cell('tab')
            1  2
            3
            sage: shell.run_cell('Tableaux.global_options(ascii_art="table", convention="French")')
            sage: shell.run_cell('tab')
            +---+
            | 3 |
            +---+---+
            | 1 | 2 |
            +---+---+
            sage: shell.run_cell('%display plain')
            sage: shell.run_cell('Tableaux.global_options.reset()')
            sage: shell.quit()

        TESTS::

            sage: 1._ascii_art_()
            1
            sage: type(_)
            <class 'sage.typeset.ascii_art.AsciiArt'>
        """
        from sage.typeset.ascii_art import AsciiArt
        return AsciiArt(repr(self).splitlines())

    def _unicode_art_(self):
        r"""
        Return a unicode art representation.

        To implement multi-line unicode art output in a derived class
        you must override this method. Unlike :meth:`_repr_`, which is
        sometimes used for the hash key, the output of
        :meth:`_unicode_art_` may depend on settings and is allowed to
        change during runtime.

        OUTPUT:

        An :class:`~sage.typeset.unicode_art.UnicodeArt` object, see
        :mod:`sage.typeset.unicode_art` for details.

        EXAMPLES:

        You can use the :func:`~sage.typeset.unicode_art.unicode_art` function
        to get the ASCII art representation of any object in Sage::

            sage: unicode_art(integral(exp(x+x^2)/(x+1), x))
<<<<<<< HEAD
              /
             |
             |   2
             |  x  + x
             | e
             | ------- dx
             |  x + 1
             |
            /
=======
            ⌠
            ⎮   2
            ⎮  x  + x
            ⎮ ℯ
            ⎮ ─────── dx
            ⎮  x + 1
            ⌡

>>>>>>> db1c0e4e

        Alternatively, you can use the ``%display ascii_art/simple`` magic to
        switch all output to ASCII art and back::

            sage: from sage.repl.interpreter import get_test_shell
            sage: shell = get_test_shell()
            sage: shell.run_cell('tab = StandardTableaux(3)[2]; tab')
            [[1, 2], [3]]
            sage: shell.run_cell('%display ascii_art')
            sage: shell.run_cell('tab')
            1  2
            3
            sage: shell.run_cell('Tableaux.global_options(ascii_art="table", convention="French")')
            sage: shell.run_cell('tab')
            +---+
            | 3 |
            +---+---+
            | 1 | 2 |
            +---+---+
            sage: shell.run_cell('%display plain')
            sage: shell.run_cell('Tableaux.global_options.reset()')
            sage: shell.quit()

        TESTS::

            sage: 1._unicode_art_()
            1
            sage: type(_)
            <class 'sage.typeset.unicode_art.UnicodeArt'>
        """
        ascii_art = self._ascii_art_()
        lines = map(unicode, ascii_art)
        from sage.typeset.unicode_art import UnicodeArt
        return UnicodeArt(lines)

    def __hash__(self):
        return hash(self.__repr__())

    def _cache_key(self):
        r"""
        Return a hashable key which identifies this objects for caching. The
        output must be hashable itself, or a tuple of objects which are
        hashable or define a ``_cache_key``.

        This method will only be called if the object itself is not hashable.

        Some immutable objects (such as `p`-adic numbers) cannot implement a
        reasonable hash function because their ``==`` operator has been
        modified to return ``True`` for objects which might behave differently
        in some computations::

            sage: K.<a> = Qq(9)
            sage: b = a + O(3)
            sage: c = a + 3
            sage: b
            a + O(3)
            sage: c
            a + 3 + O(3^20)
            sage: b == c
            True
            sage: b == a
            True
            sage: c == a
            False

        If such objects defined a non-trivial hash function, this would break
        caching in many places. However, such objects should still be usable in
        caches. This can be achieved by defining an appropriate
        ``_cache_key``::

            sage: hash(b)
            Traceback (most recent call last):
            ...
            TypeError: unhashable type: 'sage.rings.padics.padic_ZZ_pX_CR_element.pAdicZZpXCRElement'
            sage: @cached_method
            ....: def f(x): return x==a
            sage: f(b)
            True
            sage: f(c) # if b and c were hashable, this would return True
            False

            sage: b._cache_key()
            (..., ((0, 1),), 0, 1)
            sage: c._cache_key()
            (..., ((0, 1), (1,)), 0, 20)

        An implementation must make sure that for elements ``a`` and ``b``,
        if ``a != b``, then also ``a._cache_key() != b._cache_key()``.
        In practice this means that the ``_cache_key`` should always include
        the parent as its first argument::

            sage: S.<a> = Qq(4)
            sage: d = a + O(2)
            sage: b._cache_key() == d._cache_key() # this would be True if the parents were not included
            False

        """
        try:
            hash(self)
        except TypeError:
            raise TypeError("{} is not hashable and does not implement _cache_key()".format(type(self)))
        else:
            assert False, "_cache_key() must not be called for hashable elements"

    #############################################################################
    # DATABASE Related code
    #############################################################################

    def version(self):
        r"""
        The version of Sage.

        Call this to save the version of Sage in this object.
        If you then save and load this object it will know in what
        version of Sage it was created.

        This only works on Python classes that derive from SageObject.

        TESTS::

            sage: v = DiGraph().version()
            doctest:... DeprecationWarning: version() is deprecated.
            See http://trac.sagemath.org/2536 for details.
        """
        from sage.misc.superseded import deprecation
        deprecation(2536, 'version() is deprecated.')
        try:
            return self.__version
        except AttributeError:
            import sage.version
            self.__version = sage.version.version
            return self.__version

    def save(self, filename=None, compress=True):
        """
        Save self to the given filename.

        EXAMPLES::

            sage: f = x^3 + 5
            sage: f.save(os.path.join(SAGE_TMP, 'file'))
            sage: load(os.path.join(SAGE_TMP, 'file.sobj'))
            x^3 + 5
        """
        if filename is None:
            try:
                filename = self._default_filename
            except AttributeError:
                raise RuntimeError, "no default filename, so it must be specified"
        filename = process(filename)
        try:
            self._default_filename = filename
        except AttributeError:
            pass
        open(filename, 'wb').write(self.dumps(compress))

    def dump(self, filename, compress=True):
        """
        Same as self.save(filename, compress)
        """
        return self.save(filename, compress=compress)

    def dumps(self, compress=True):
        r"""
        Dump ``self`` to a string ``s``, which can later be reconstituted
        as ``self`` using ``loads(s)``.

        There is an optional boolean argument ``compress`` which defaults to ``True``.

        EXAMPLES::

            sage: O=SageObject(); O.dumps()
            'x\x9ck`J.NLO\xd5+.)*M.)-\x02\xb2\x80\xdc\xf8\xfc\xa4\xac\xd4\xe4\x12\xae` \xdb\x1f\xc2,d\xd4l,d\xd2\x03\x00\xb7X\x10\xf1'
            sage: O.dumps(compress=False)
            '\x80\x02csage.structure.sage_object\nSageObject\nq\x01)\x81q\x02.'
        """
        # the protocol=2 is very important -- this enables
        # saving extensions classes (with no attributes).
        s = cPickle.dumps(self, protocol=2)
        if compress:
            return comp.compress(s)
        else:
            return s

    def db(self, name, compress=True):
        r"""
        Dumps self into the Sage database.  Use db(name) by itself to
        reload.

        The database directory is ``$HOME/.sage/db``

        TESTS::

            sage: SageObject().db("Test")
            doctest:... DeprecationWarning: db() is deprecated.
            See http://trac.sagemath.org/2536 for details.
        """
        from sage.misc.superseded import deprecation
        deprecation(2536, 'db() is deprecated.')
        from sage.misc.all import SAGE_DB
        return self.dump('%s/%s'%(SAGE_DB,name), compress=compress)

    #############################################################################
    # Category theory / structure
    #############################################################################

    def category(self):
        from sage.categories.all import Objects
        return Objects()

    def _test_category(self, **options):
        """
        Run generic tests on the method :meth:`.category`.

        See also: :class:`TestSuite`.

        EXAMPLES::

            sage: O = SageObject()
            sage: O._test_category()

        Let us now write a broken :meth:`.category` method::

            sage: class CCls(SageObject):
            ...       def category(self):
            ...           return 3
            ...
            sage: CC = CCls()
            sage: CC._test_category()
            Traceback (most recent call last):
            ...
            AssertionError: False is not true
        """
        from sage.categories.category import Category
        from sage.categories.objects import Objects
        tester = self._tester(**options)
        category = self.category()
        tester.assert_(isinstance(category, Category))
        tester.assert_(category.is_subcategory(Objects()))
        tester.assert_(self in category)

    def parent(self):
        """
        Return the type of ``self`` to support the coercion framework.

        EXAMPLES::

            sage: t = log(sqrt(2) - 1) + log(sqrt(2) + 1); t
            log(sqrt(2) + 1) + log(sqrt(2) - 1)
            sage: u = t.maxima_methods()
            sage: u.parent()
            <class 'sage.symbolic.maxima_wrapper.MaximaWrapper'>
        """
        return type(self)


    #############################################################################
    # Test framework
    #############################################################################

    def _tester(self, **options):
        """
        Returns a gadget attached to ``self`` providing testing utilities.

        This is used by :class:`sage.misc.sage_unittest.TestSuite` and the
        ``_test_*`` methods.

        EXAMPLES::

            sage: tester = ZZ._tester()

            sage: tester.assert_(1 == 1)
            sage: tester.assert_(1 == 0)
            Traceback (most recent call last):
            ...
            AssertionError: False is not true
            sage: tester.assert_(1 == 0, "this is expected to fail")
            Traceback (most recent call last):
            ...
            AssertionError: this is expected to fail

            sage: tester.assertEquals(1, 1)
            sage: tester.assertEquals(1, 0)
            Traceback (most recent call last):
            ...
            AssertionError: 1 != 0

        The available assertion testing facilities are the same as in
        :class:`unittest.TestCase`, which see (actually, by a slight
        abuse, tester is currently an instance of this class).

        TESTS::

            sage: ZZ._tester(tester = tester) is tester
            True
        """
        from sage.misc.sage_unittest import instance_tester
        return instance_tester(self, **options)

    def _test_not_implemented_methods(self, **options):
        """
        Checks that all required methods for this object are implemented

        TESTS::

            sage: class Abstract(SageObject):
            ...       @abstract_method
            ...       def bla(self):
            ...           "returns bla"
            ...
            sage: class Concrete(Abstract):
            ...       def bla(self):
            ...           return 1
            ...
            sage: class IncompleteConcrete(Abstract):
            ...       pass
            ...
            sage: Concrete()._test_not_implemented_methods()
            sage: IncompleteConcrete()._test_not_implemented_methods()
            Traceback (most recent call last):
            ...
            AssertionError: Not implemented method: bla

        """
        tester = self._tester(**options)
        for name in dir(self):
            try:
                getattr(self, name)
            except NotImplementedError:
                # It would be best to make sure that this NotImplementedError was triggered by AbstractMethod
                tester.fail("Not implemented method: %s"%name)
            except Exception:
                pass

    def _test_pickling(self, **options):
        """
        Checks that this object can be pickled and unpickled properly.

        EXAMPLES::

            sage: ZZ._test_pickling()

        SEE ALSO: :func:`dumps` :func:`loads`

        TESTS::

            sage: class Bla(SageObject): pass
            sage: Bla()._test_pickling()
            Traceback (most recent call last):
            ...
            PicklingError: Can't pickle <class '__main__.Bla'>: attribute lookup __main__.Bla failed

        TODO: for a stronger test, this could send the object to a
        remote Sage session, and get it back.
        """
        tester = self._tester(**options)
        from sage.misc.all import loads, dumps
        tester.assertEqual(loads(dumps(self)), self)

    #############################################################################
    # Coercions to interface objects
    #############################################################################

    # Sage
    def _sage_(self):
        return self

    def _interface_(self, I):
        """
        Return coercion of self to an object of the interface I.

        The result of coercion is cached, unless self is not a C
        extension class or ``self._interface_is_cached_()`` returns
        False.
        """
        c = self._interface_is_cached_()
        if c:
            try:
                X = self.__interface[I]
                X._check_valid()
                return X
            except (AttributeError, TypeError):
                try:
                    self.__interface = {}
                except AttributeError:
                    # do this because C-extension classes won't have
                    # an __interface attribute.
                    pass
            except (KeyError, ValueError):
                pass
        nm = I.name()
        init_func = getattr(self, '_%s_init_' % nm, None)
        if init_func is not None:
            s = init_func()
        else:
            try:
                s = self._interface_init_(I)
            except Exception:
                raise NotImplementedError, "coercion of object %s to %s not implemented:\n%s\n%s"%\
                  (repr(self), I)
        X = I(s)
        if c:
            try:
                self.__interface[I] = X
            except AttributeError:
                pass
        return X

    def _interface_init_(self, I=None):
        return repr(self)

    def _interface_is_cached_(self):
        """
        Return True if the interface objects are cached.

        If you have an object x and do gp(x), the result is cached if
        this function returns True.
        """
        return True

    def _gap_(self, G=None):
        if G is None:
            import sage.interfaces.gap
            G = sage.interfaces.gap.gap
        return self._interface_(G)

    def _gap_init_(self):
        import sage.interfaces.gap
        I = sage.interfaces.gap.gap
        return self._interface_init_(I)

    def _gp_(self, G=None):
        if G is None:
            import sage.interfaces.gp
            G = sage.interfaces.gp.gp
        return self._interface_(G)

    def _gp_init_(self):
        return self._pari_init_()

    def _kash_(self, G=None):
        if G is None:
            import sage.interfaces.kash
            G = sage.interfaces.kash.kash
        return self._interface_(G)

    def _kash_init_(self):
        import sage.interfaces.kash
        I = sage.interfaces.kash.kash
        return self._interface_init_(I)

    def _axiom_(self, G=None):
        if G is None:
            import sage.interfaces.axiom
            G = sage.interfaces.axiom.axiom
        return self._interface_(G)

    def _axiom_init_(self):
        import sage.interfaces.axiom
        I = sage.interfaces.axiom.axiom
        return self._interface_init_(I)

    def _fricas_(self, G=None):
        if G is None:
            import sage.interfaces.fricas
            G = sage.interfaces.fricas.fricas
        return self._interface_(G)

    def _fricas_init_(self):
        import sage.interfaces.fricas
        I = sage.interfaces.fricas.fricas
        return self._interface_init_(I)

    def _giac_(self, G=None):
        if G is None:
            import sage.interfaces.giac
            G = sage.interfaces.giac.giac
        return self._interface_(G)

    def _giac_init_(self):
        import sage.interfaces.giac
        I = sage.interfaces.giac.giac
        return self._interface_init_(I)

    def _maxima_(self, G=None):
        if G is None:
            import sage.interfaces.maxima
            G = sage.interfaces.maxima.maxima
        return self._interface_(G)

    def _maxima_init_(self):
        import sage.interfaces.maxima
        I = sage.interfaces.maxima.maxima
        return self._interface_init_(I)

    def _maxima_lib_(self, G=None):
        from sage.interfaces.maxima_lib import maxima_lib
        return self._interface_(maxima_lib)

    def _maxima_lib_init_(self):
        return self._maxima_init_()

    def _magma_init_(self, magma):
        """
        Given a Magma interpreter M, return a string that evaluates in
        that interpreter to the Magma object corresponding to self.
        This function may call the magma interpreter when it runs.

        INPUT:

        - ``magma`` -- a Magma interface

        OUTPUT:

        - string

        EXAMPLES::

            sage: n = -3/7
            sage: n._magma_init_(magma)
            '-3/7'

        Some other examples that illustrate conversion to Magma.
        ::

            sage: n = -3/7
            sage: m2 = Magma()
            sage: magma(n)                        # optional - magma
            -3/7
            sage: magma(n).parent()               # optional - magma
            Magma
            sage: magma(n).parent() is m2         # optional - magma
            False
            sage: magma(n).parent() is magma      # optional - magma
            True

        This example illustrates caching, which happens automatically
        since K is a Python object::

            sage: K.<a> = NumberField(x^3 + 2)
            sage: magma(K) is magma(K)        # optional - magma
            True
            sage: magma2 = Magma()
            sage: magma(K) is magma2(K)       # optional - magma
            False
        """
        return repr(self)  # default

    def _macaulay2_(self, G=None):
        if G is None:
            import sage.interfaces.macaulay2
            G = sage.interfaces.macaulay2.macaulay2
        return self._interface_(G)

    def _macaulay2_init_(self):
        import sage.interfaces.macaulay2
        I = sage.interfaces.macaulay2.macaulay2
        return self._interface_init_(I)

    def _maple_(self, G=None):
        if G is None:
            import sage.interfaces.maple
            G = sage.interfaces.maple.maple
        return self._interface_(G)

    def _maple_init_(self):
        import sage.interfaces.maple
        I = sage.interfaces.maple.maple
        return self._interface_init_(I)

    def _mathematica_(self, G=None):
        if G is None:
            import sage.interfaces.mathematica
            G = sage.interfaces.mathematica.mathematica
        return self._interface_(G)

    def _mathematica_init_(self):
        import sage.interfaces.mathematica
        I = sage.interfaces.mathematica.mathematica
        return self._interface_init_(I)

    def _octave_(self, G=None):
        if G is None:
            import sage.interfaces.octave
            G = sage.interfaces.octave.octave
        return self._interface_(G)

    def _octave_init_(self):
        import sage.interfaces.octave
        I = sage.interfaces.octave.octave
        return self._interface_init_(I)

    def _r_init_(self):
        """
        Return default string expression that evaluates in R to this
        object.

        OUTPUT:

        - string

        EXAMPLES::

            sage: a = 2/3
            sage: a._r_init_()
            '2/3'
        """
        import sage.interfaces.r
        I = sage.interfaces.r.r
        return self._interface_init_(I)

    def _singular_(self, G=None, have_ring=False):
        if G is None:
            import sage.interfaces.singular
            G = sage.interfaces.singular.singular
        return self._interface_(G)

    def _singular_init_(self, have_ring=False):
        import sage.interfaces.singular
        I = sage.interfaces.singular.singular
        return self._interface_init_(I)

    # PARI (slightly different, since is via C library, hence instance is unique)
    def _pari_(self):
        if self._interface_is_cached_():
            try:
                return self.__pari
            except AttributeError:
                pass
        from sage.libs.pari.all import pari
        x = pari(self._pari_init_())
        if self._interface_is_cached_():
            try:
                self.__pari = x
            except AttributeError:
                # do this because C-extension class won't have a __pari attribute.
                pass
        return x

    def _pari_init_(self):
        from sage.interfaces.gp import gp
        return self._interface_init_(gp)

##################################################################

def load(*filename, compress=True, verbose=True):
    r"""
    Load Sage object from the file with name filename, which will have
    an ``.sobj`` extension added if it doesn't have one.  Or, if the input
    is a filename ending in ``.py``, ``.pyx``, ``.sage``, ``.spyx``,
    ``.f``, ``.f90`` or ``.m``, load that file into the current running
    session.

    Loaded files are not loaded into their own namespace, i.e., this is
    much more like Python's ``execfile`` than Python's ``import``.

    This function also loads a ``.sobj`` file over a network by
    specifying the full URL.  (Setting ``verbose = False`` suppresses
    the loading progress indicator.)

    Finally, if you give multiple positional input arguments, then all
    of those files are loaded, or all of the objects are loaded and a
    list of the corresponding loaded objects is returned.

    EXAMPLE::

        sage: u = 'http://sage.math.washington.edu/home/was/db/test.sobj'
        sage: s = load(u)                                                  # optional - internet
        Attempting to load remote file: http://sage.math.washington.edu/home/was/db/test.sobj
        Loading: [.]
        sage: s                                                            # optional - internet
        'hello SAGE'

    We test loading a file or multiple files or even mixing loading files and objects::

        sage: t = tmp_filename(ext='.py')
        sage: open(t,'w').write("print 'hello world'")
        sage: load(t)
        hello world
        sage: load(t,t)
        hello world
        hello world
        sage: t2 = tmp_filename(); save(2/3,t2)
        sage: load(t,t,t2)
        hello world
        hello world
        [None, None, 2/3]

    We can load Fortran files::

        sage: code = '      subroutine hello\n         print *, "Hello World!"\n      end subroutine hello\n'
        sage: t = tmp_filename(ext=".F")
        sage: open(t, 'w').write(code)
        sage: load(t)
        sage: hello
        <fortran object>
    """
    import sage.repl.load
    if len(filename) != 1:
        v = [load(file, compress=compress, verbose=verbose) for file in filename]
        # Return v if one of the filenames refers to an object and not
        # a loadable filename.
        for file in filename:
            if not sage.repl.load.is_loadable_filename(file):
                return v
        return

    filename = filename[0]

    if sage.repl.load.is_loadable_filename(filename):
        sage.repl.load.load(filename, globals())
        return

    ## Check if filename starts with "http://" or "https://"
    lower = filename.lower()
    if lower.startswith("http://") or lower.startswith("https://"):
        from sage.misc.remote_file import get_remote_file
        filename = get_remote_file(filename, verbose=verbose)
        tmpfile_flag = True
    else:
        tmpfile_flag = False
        filename = process(filename)

    ## Load file by absolute filename
    X = loads(open(filename).read(), compress=compress)
    try:
        X._default_filename = os.path.abspath(filename)
    except AttributeError:
        pass

    ## Delete the tempfile, if it exists
    if tmpfile_flag == True:
        os.unlink(filename)

    return X


def save(obj, filename=None, compress=True, **kwds):
    """
    Save ``obj`` to the file with name ``filename``, which will have an
    ``.sobj`` extension added if it doesn't have one and if ``obj``
    doesn't have its own ``save()`` method, like e.g. Python tuples.

    For image objects and the like (which have their own ``save()`` method),
    you may have to specify a specific extension, e.g. ``.png``, if you
    don't want the object to be saved as a Sage object (or likewise, if
    ``filename`` could be interpreted as already having some extension).

    .. WARNING::

       This will *replace* the contents of the file if it already exists.

    EXAMPLES::

        sage: a = matrix(2, [1,2,3,-5/2])
        sage: objfile = os.path.join(SAGE_TMP, 'test.sobj')
        sage: objfile_short = os.path.join(SAGE_TMP, 'test')
        sage: save(a, objfile)
        sage: load(objfile_short)
        [   1    2]
        [   3 -5/2]
        sage: E = EllipticCurve([-1,0])
        sage: P = plot(E)
        sage: save(P, objfile_short)   # saves the plot to "test.sobj"
        sage: save(P, filename=os.path.join(SAGE_TMP, "sage.png"), xmin=-2)
        sage: save(P, os.path.join(SAGE_TMP, "filename.with.some.wrong.ext"))
        Traceback (most recent call last):
        ...
        ValueError: allowed file extensions for images are '.eps', '.pdf', '.png', '.ps', '.sobj', '.svg'!
        sage: print load(objfile)
        Graphics object consisting of 2 graphics primitives
        sage: save("A python string", os.path.join(SAGE_TMP, 'test'))
        sage: load(objfile)
        'A python string'
        sage: load(objfile_short)
        'A python string'

    TESTS:

    Check that :trac:`11577` is fixed::

        sage: filename = os.path.join(SAGE_TMP, "foo.bar")  # filename containing a dot
        sage: save((1,1),filename)            # saves tuple to "foo.bar.sobj"
        sage: load(filename)
        (1, 1)
    """
    # Add '.sobj' if the filename currently has no extension
    # and also if the object doesn't have its own save() method (#11577)
    # since we otherwise assume below it is an image object:
    if not os.path.splitext(filename)[1] or not hasattr(obj, "save"):
        filename = process(filename)

    if filename.endswith('.sobj'):
        try:
            obj.save(filename=filename, compress=compress, **kwds)
        except (AttributeError, RuntimeError, TypeError):
            s = cPickle.dumps(obj, protocol=2)
            if compress:
                s = comp.compress(s)
            open(process(filename), 'wb').write(s)
    else:
        # Saving an object to an image file.
        obj.save(filename, **kwds)

def dumps(obj, compress=True):
    """
    Dump obj to a string s.  To recover obj, use ``loads(s)``.

    .. seealso:: :func:`dumps`

    EXAMPLES::

        sage: a = 2/3
        sage: s = dumps(a)
        sage: print len(s)
        49
        sage: loads(s)
        2/3
    """
    if make_pickle_jar:
        picklejar(obj)
    try:
        return obj.dumps(compress)
    except (AttributeError, RuntimeError, TypeError):
        if compress:
            return comp.compress(cPickle.dumps(obj, protocol=2))
        else:
            return cPickle.dumps(obj, protocol=2)

# This is used below, and also by explain_pickle.py
unpickle_override = {}

def register_unpickle_override(module, name, callable, call_name=None):
    r"""
    Python pickles include the module and class name of classes.
    This means that rearranging the Sage source can invalidate old
    pickles.  To keep the old pickles working, you can call
    register_unpickle_override with an old module name and class name,
    and the Python callable (function, class with __call__ method, etc.)
    to use for unpickling.  (If this callable is a value in some module,
    you can specify the module name and class name, for the benefit of
    :func:`~sage.misc.explain_pickle.explain_pickle` when called with ``in_current_sage=True``).)

    In many cases, unpickling problems for old pickles can be resolved with a
    simple call to ``register_unpickle_override``, as in the example above and
    in many of the ``sage`` source files.  However, if the underlying data
    structure has changed significantly then unpickling may fail and it
    will be necessary to explicitly implement unpickling methods for the
    associated objects. The python pickle protocol is described in detail on the
    web and, in particular, in the `python pickling documentation`_. For example, the
    following excerpt from this documentation shows that the unpickling of
    classes is controlled by their :meth:`__setstate__` method.

    ::

        object.__setstate__(state)

            Upon unpickling, if the class also defines the method :meth:`__setstate__`, it is
            called with the unpickled state. If there is no :meth:`__setstate__` method,
            the pickled state must be a dictionary and its items are assigned to the new
            instance's dictionary. If a class defines both :meth:`getstate__` and
            :meth:`__setstate__`, the state object needn't be a dictionary and these methods
            can do what they want.

    .. _python pickling documentation: http://docs.python.org/library/pickle.html#pickle-protocol

    By implementing a :meth:`__setstate__` method for a class it should be
    possible to fix any unpickling problems for the class. As an example of what
    needs to be done, we show how to unpickle a :class:`CombinatorialObject`
    object using a class which also inherits from
    :class:`~sage.structure.element.Element`. This exact problem often arises
    when refactoring old code into the element framework. First we create a
    pickle to play with::

        sage: from sage.structure.element import Element
        sage: class SourPickle(CombinatorialObject): pass
        sage: class SweetPickle(CombinatorialObject,Element): pass
        sage: import __main__
        sage: __main__.SourPickle=SourPickle
        sage: __main__.SweetPickle=SweetPickle  # a hack to allow us to pickle command line classes
        sage: gherkin = dumps( SourPickle([1,2,3]) )

    Using :func:`register_unpickle_override` we try to sweeten our pickle, but we are unable to eat it::

        sage: from sage.structure.sage_object import register_unpickle_override
        sage: register_unpickle_override('__main__','SourPickle',SweetPickle)
        sage: loads( gherkin )
        Traceback (most recent call last):
        ...
        KeyError: 0

    The problem is that the ``SweetPickle`` has inherited a
    :meth:`~sage.structure.element.Element.__setstate__` method from
    :class:`~sage.structure.element.Element` which is not compatible with
    unpickling for :class:`CombinatorialObject`. We can fix this by explicitly
    defining a new :meth:`__setstate__` method::

        sage: class SweeterPickle(CombinatorialObject,Element):
        ...       def __setstate__(self, state):
        ...           if isinstance(state, dict):   # a pickle from CombinatorialObject is just its instance dictionary
        ...               self._set_parent(Tableaux())      # this is a fudge: we need an appropriate parent here
        ...               self.__dict__ = state
        ...           else:
        ...               self._set_parent(state[0])
        ...               self.__dict__ = state[1]
        ...
        sage: __main__.SweeterPickle = SweeterPickle
        sage: register_unpickle_override('__main__','SourPickle',SweeterPickle)
        sage: loads( gherkin )
        [1, 2, 3]
        sage: loads(dumps( SweeterPickle([1,2,3]) ))   # check that pickles work for SweeterPickle
        [1, 2, 3]

    The ``state`` passed to :meth:`__setstate__` will usually be something like
    the instance dictionary of the pickled object, however, with some older
    classes such as :class:`CombinatorialObject` it will be a tuple. In general,
    the ``state`` can be any python object.  ``Sage`` provides a special tool,
    :func:`~sage.misc.explain_pickle.explain_pickle`, which can help in figuring
    out the contents of an old pickle. Here is a second example.

    ::

        sage: class A(object):
        ...      def __init__(self,value):
        ...          self.original_attribute = value
        ...      def __repr__(self):
        ...          return 'A(%s)'%self.original_attribute
        sage: class B(object):
        ...      def __init__(self,value):
        ...          self.new_attribute = value
        ...      def __setstate__(self,state):
        ...          try:
        ...              self.new_attribute = state['new_attribute']
        ...          except KeyError:      # an old pickle
        ...              self.new_attribute = state['original_attribute']
        ...      def __repr__(self):
        ...          return 'B(%s)'%self.new_attribute
        sage: import __main__
        sage: __main__.A=A; __main__.B=B  # a hack to allow us to pickle command line classes
        sage: A(10)
        A(10)
        sage: loads( dumps(A(10)) )
        A(10)
        sage: sage.misc.explain_pickle.explain_pickle( dumps(A(10)) )
        pg_A = unpickle_global('__main__', 'A')
        si = unpickle_newobj(pg_A, ())
        pg_make_integer = unpickle_global('sage.rings.integer', 'make_integer')
        unpickle_build(si, {'original_attribute':pg_make_integer('a')})
        si
        sage: from sage.structure.sage_object import register_unpickle_override
        sage: register_unpickle_override('__main__', 'A', B)
        sage: loads( dumps(A(10)) )
        B(10)
        sage: loads( dumps(B(10)) )
        B(10)

    Pickling for python classes and extension classes, such as cython, is
    different -- again this is discussed in the `python pickling documentation`_. For the
    unpickling of extension classes you need to write a :meth:`__reduce__`
    method which typically returns a tuple ``(f, args,...)`` such that
    ``f(*args)`` returns (a copy of) the original object. The following code
    snippet is the :meth:`~sage.rings.integer.Integer.__reduce__` method from
    :class:`sage.rings.integer.Integer`.

    .. code-block:: cython

        def __reduce__(self):
            'Including the documentation properly causes a doc-test failure so we include it as a comment:'
            #* '''
            #* This is used when pickling integers.
            #*
            #* EXAMPLES::
            #*
            #*     sage: n = 5
            #*     sage: t = n.__reduce__(); t
            #*     (<built-in function make_integer>, ('5',))
            #*     sage: t[0](*t[1])
            #*     5
            #*     sage: loads(dumps(n)) == n
            #*     True
            #* '''
            # This single line below took me HOURS to figure out.
            # It is the *trick* needed to pickle Cython extension types.
            # The trick is that you must put a pure Python function
            # as the first argument, and that function must return
            # the result of unpickling with the argument in the second
            # tuple as input. All kinds of problems happen
            # if we don't do this.
            return sage.rings.integer.make_integer, (self.str(32),)

    """
    unpickle_override[(module,name)] = (callable, call_name)

def unpickle_global(module, name):
    r"""
    Given a module name and a name within that module (typically a class
    name), retrieve the corresponding object.  This normally just looks
    up the name in the module, but it can be overridden by
    register_unpickle_override.  This is used in the Sage unpickling
    mechanism, so if the Sage source code organization changes,
    register_unpickle_override can allow old pickles to continue to work.

    EXAMPLES::

        sage: from sage.structure.sage_object import unpickle_override, register_unpickle_override
        sage: unpickle_global('sage.rings.integer', 'Integer')
        <type 'sage.rings.integer.Integer'>

    Now we horribly break the pickling system::

        sage: register_unpickle_override('sage.rings.integer', 'Integer', Rational, call_name=('sage.rings.rational', 'Rational'))
        sage: unpickle_global('sage.rings.integer', 'Integer')
        <type 'sage.rings.rational.Rational'>

    and we reach into the internals and put it back::

        sage: del unpickle_override[('sage.rings.integer', 'Integer')]
        sage: unpickle_global('sage.rings.integer', 'Integer')
        <type 'sage.rings.integer.Integer'>
    """
    unpickler = unpickle_override.get((module, name))
    if unpickler is not None:
        return unpickler[0]

    mod = sys_modules.get(module)
    if mod is not None:
        return getattr(mod, name)
    __import__(module)
    mod = sys_modules[module]
    return getattr(mod, name)

def loads(s, compress=True):
    """
    Recover an object x that has been dumped to a string s
    using ``s = dumps(x)``.

    .. seealso:: :func:`dumps`

    EXAMPLES::

        sage: a = matrix(2, [1,2,3,-4/3])
        sage: s = dumps(a)
        sage: loads(s)
        [   1    2]
        [   3 -4/3]

    If compress is True (the default), it will try to decompress
    the data with zlib and with bz2 (in turn); if neither succeeds,
    it will assume the data is actually uncompressed.  If compress=False
    is explicitly specified, then no decompression is attempted.

    ::

        sage: v = [1..10]
        sage: loads(dumps(v, compress=False)) == v
        True
        sage: loads(dumps(v, compress=False), compress=True) == v
        True
        sage: loads(dumps(v, compress=True), compress=False)
        Traceback (most recent call last):
        ...
        UnpicklingError: invalid load key, 'x'.
    """
    if not isinstance(s, str):
        raise TypeError, "s must be a string"
    if compress:
        try:
            s = comp.decompress(s)
        except Exception as msg1:
            try:
                s = comp_other.decompress(s)
            except Exception as msg2:
                # Maybe data is uncompressed?
                pass

    unpickler = cPickle.Unpickler(StringIO(s))
    unpickler.find_global = unpickle_global

    return unpickler.load()


cdef bint make_pickle_jar = 'SAGE_PICKLE_JAR' in os.environ

def picklejar(obj, dir=None):
    """
    Create pickled sobj of obj in dir, with name the absolute value of
    the hash of the pickle of obj.  This is used in conjunction with
    :func:`unpickle_all`.

    To use this to test the whole Sage library right now, set the
    environment variable ``SAGE_PICKLE_JAR``, which will make it so dumps
    will by default call picklejar with the default dir.  Once you do
    that and doctest Sage, you'll find that the ``SAGE_ROOT``/tmp/
    contains a bunch of pickled objects along with corresponding txt
    descriptions of them.  Use the :func:`unpickle_all` to see if they unpickle
    later.

    INPUTS:

    - ``obj`` -- a pickleable object

    - ``dir`` -- a string or None; if None then ``dir`` defaults to
      ``SAGE_ROOT/tmp/pickle_jar``

    EXAMPLES::

        sage: dir = tmp_dir()
        sage: sage.structure.sage_object.picklejar(1, dir)
        sage: sage.structure.sage_object.picklejar('test', dir)
        sage: len(os.listdir(dir))   # Two entries (sobj and txt) for each object
        4

    TESTS:

    Test an unaccessible directory::

        sage: import os
        sage: os.chmod(dir, 0o000)
        sage: try:
        ...   uid = os.getuid()
        ... except AttributeError:
        ...    uid = -1
        sage: if uid==0:
        ...     raise OSError('You must not run the doctests as root, geez!')
        ... else: sage.structure.sage_object.picklejar(1, dir + '/noaccess')
        Traceback (most recent call last):
        ...
        OSError: ...
        sage: os.chmod(dir, 0o755)
    """
    if dir is None:
        dir = os.environ['SAGE_ROOT'] + '/tmp/pickle_jar/'
    try:
        os.makedirs(dir)
    except OSError as err:
        # It is not an error if the directory exists
        import errno
        if not err.errno == errno.EEXIST:
            raise

    s = comp.compress(cPickle.dumps(obj,protocol=2))

    typ = str(type(obj))
    name = ''.join([x if (x.isalnum() or x == '_') else '_' for x in typ])
    base = '%s/%s'%(dir, name)
    if os.path.exists(base):
        i = 0
        while os.path.exists(base + '-%s'%i):
            i += 1
        base += '-%s'%i

    open(base + '.sobj', 'wb').write(s)
    txt = "type(obj) = %s\n"%typ
    import sage.version
    txt += "version = %s\n"%sage.version.version
    txt += "obj =\n'%s'\n"%str(obj)

    open(base + '.txt', 'w').write(txt)

def unpickle_all(dir = None, debug=False, run_test_suite=False):
    """
    Unpickle all sobj's in the given directory, reporting failures as
    they occur.  Also printed the number of successes and failure.

    INPUT:

    - ``dir`` -- a string; the name of a directory (or of a .tar.bz2
      file that decompresses to a directory) full of pickles.
      (default: the standard pickle jar)
    - ``debug`` -- a boolean (default: False)
      whether to report a stacktrace in case of failure
    - ``run_test_suite`` -- a boolean (default: False)
      whether to run ``TestSuite(x).run()`` on the unpickled objects

    EXAMPLES::

        sage: dir = tmp_dir()
        sage: sage.structure.sage_object.picklejar('hello', dir)
        sage: sage.structure.sage_object.unpickle_all(dir)
        Successfully unpickled 1 objects.
        Failed to unpickle 0 objects.

    When run with no arguments :meth:`unpickle_all` tests that all of the
    "standard" pickles stored in the pickle_jar at
    ``SAGE_ROOT/local/share/sage/ext/pickle_jar/pickle_jar.tar.bz2`` can be unpickled.

    ::

        sage: sage.structure.sage_object.unpickle_all()  # (4s on sage.math, 2011)
        doctest:... DeprecationWarning: ...
        See http://trac.sagemath.org/... for details.
        Successfully unpickled ... objects.
        Failed to unpickle 0 objects.

    Check that unpickling a second time works (see :trac:`5838`)::

        sage: sage.structure.sage_object.unpickle_all()
        Successfully unpickled ... objects.
        Failed to unpickle 0 objects.

    When it is not possible to unpickle a pickle in the pickle_jar then
    :meth:`unpickle_all` prints the following error message which warns against removing
    pickles from the pickle_jar and directs the user towards
    :meth:`register_unpickle_override`. The following code intentionally
    breaks a pickle to illustrate this::

        sage: from sage.structure.sage_object import register_unpickle_override, unpickle_all, unpickle_global
        sage: class A(CombinatorialObject,sage.structure.element.Element):
        ...       pass # to break a pickle
        sage: tableau_unpickler=unpickle_global('sage.combinat.tableau','Tableau_class')
        sage: register_unpickle_override('sage.combinat.tableau','Tableau_class',A) # breaking the pickle
        sage: unpickle_all()  # todo: not tested
        ...
        Failed:
        _class__sage_combinat_crystals_affine_AffineCrystalFromClassicalAndPromotion_with_category_element_class__.sobj
        _class__sage_combinat_crystals_tensor_product_CrystalOfTableaux_with_category_element_class__.sobj
        _class__sage_combinat_crystals_tensor_product_TensorProductOfCrystalsWithGenerators_with_category__.sobj
        _class__sage_combinat_tableau_Tableau_class__.sobj
        ----------------------------------------------------------------------
        ** This error is probably due to an old pickle failing to unpickle.
        ** See sage.structure.sage_object.register_unpickle_override for
        ** how to override the default unpickling methods for (old) pickles.
        ** NOTE: pickles should never be removed from the pickle_jar!
        ----------------------------------------------------------------------
        Successfully unpickled 583 objects.
        Failed to unpickle 4 objects.
        sage: register_unpickle_override('sage.combinat.tableau','Tableau_class',tableau_unpickler) # restore to default

    .. TODO::

        Create a custom-made ``SourPickle`` for the last example.

    If you want to find *lots* of little issues in Sage then try the following::

        sage: print "x"; sage.structure.sage_object.unpickle_all(run_test_suite = True) # todo: not tested

    This runs :class:`TestSuite` tests on all objects in the Sage pickle
    jar. Some of those objects seem to unpickle properly, but do not
    pass the tests because their internal data structure is messed
    up. In most cases though it is just that their source file misses
    a TestSuite call, and therefore some misfeatures went unnoticed
    (typically Parents not implementing the ``an_element`` method).

    .. NOTE::

        Every so often the standard pickle jar should be updated by running the
        doctest suite with the environment variable ``SAGE_PICKLE_JAR`` set, then
        copying the files from ``SAGE_ROOT/tmp/pickle_jar*`` into the standard pickle
        jar.

    .. WARNING::

        Sage's pickle jar helps to ensure backward compatibility in sage. Pickles should
        **only** be removed from the pickle jar after the corresponding objects
        have been properly deprecated. Any proposal to remove pickles from the
        pickle jar should first be discussed on sage-devel.
    """
    if dir is None:
        pickle_jar=True
        from sage.env import SAGE_EXTCODE
        dir = os.path.join(SAGE_EXTCODE,'pickle_jar','pickle_jar.tar.bz2')
    else:
        pickle_jar=False
    i = 0
    j = 0
    failed = []
    tracebacks = []
    # This could use instead Python's tarfile module
    if dir.endswith('.tar.bz2'):
        # create a temporary directory
        from sage.misc.all import tmp_dir
        T = tmp_dir()
        # extract tarball to it
        os.system('cd "%s"; bunzip2 -c "%s" | tar fx - '%(T, os.path.abspath(dir)))
        # Now use the directory in the tarball instead of dir
        dir = T + "/" + os.listdir(T)[0]

    for A in sorted(os.listdir(dir)):
        if A.endswith('.sobj'):
            try:
                object = load(os.path.join(dir,A))
                if run_test_suite:
                    TestSuite(object).run(catch = False)
                i += 1
            except Exception:
                j += 1
                if run_test_suite:
                    print " * unpickle failure: TestSuite(load('%s')).run()"%os.path.join(dir,A)
                else:
                    print " * unpickle failure: load('%s')"%os.path.join(dir,A)
                from traceback import print_exc
                print_exc()
                failed.append(A)
                if debug:
                    tracebacks.append(sys.exc_info())

    if len(failed) > 0:
        print "Failed:\n%s"%('\n'.join(failed))
        if pickle_jar:
            # if we are checking the pickle_jar then print a message to alert the
            # user about what to do to fix unpickling errors
            print '-'*70
            print """** This error is probably due to an old pickle failing to unpickle.
** See sage.structure.sage_object.register_unpickle_override for
** how to override the default unpickling methods for (old) pickles.
** NOTE: pickles should never be removed from the pickle_jar! """
            print '-'*70
    print "Successfully unpickled %s objects."%i
    print "Failed to unpickle %s objects."%j
    if debug:
        return tracebacks<|MERGE_RESOLUTION|>--- conflicted
+++ resolved
@@ -252,17 +252,6 @@
         to get the ASCII art representation of any object in Sage::
 
             sage: unicode_art(integral(exp(x+x^2)/(x+1), x))
-<<<<<<< HEAD
-              /
-             |
-             |   2
-             |  x  + x
-             | e
-             | ------- dx
-             |  x + 1
-             |
-            /
-=======
             ⌠
             ⎮   2
             ⎮  x  + x
@@ -271,7 +260,6 @@
             ⎮  x + 1
             ⌡
 
->>>>>>> db1c0e4e
 
         Alternatively, you can use the ``%display ascii_art/simple`` magic to
         switch all output to ASCII art and back::
