--- conflicted
+++ resolved
@@ -1799,17 +1799,9 @@
             sage: s(1/foo(foo(x)) + foo(2))
             1/bar(bar(x)) + bar(2)
         """
-<<<<<<< HEAD
-        if operator == add_vararg:
-            operator = _operator.add
-        elif operator == mul_vararg:
-            operator = _operator.mul
-        return reduce(operator, map(self, ex.operands()))
-=======
         self.original = original
         self.new = new
         self.ex = ex
->>>>>>> 16aa81d5
 
     def composition(self, ex, operator):
         """
