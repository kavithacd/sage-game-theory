## -*- encoding: utf-8 -*-
"""
This file (./linsolve_doctest.sage) was *autogenerated* from ./linsolve.tex,
with sagetex.sty version 2011/05/27 v2.3.1.
It contains the contents of all the sageexample environments from this file.
You should be able to doctest this file with:
sage -t ./linsolve_doctest.sage
It is always safe to delete this file; it is not used in typesetting your
document.

Sage example in ./linsolve.tex, line 235::

  sage: def cond_hilbert(n):
  ....:     A = matrix(QQ, [[1/(i+j-1) for j in [1..n]] for i in [1..n]])
  ....:     return A.norm(Infinity) * (A^-1).norm(Infinity)

Sage example in ./linsolve.tex, line 269::

  sage: n = 8
  sage: x = vector(QQ,[1 for i in range(0,n)])
  sage: A = matrix(QQ, [[1/(i+j-1) for j in [1..n]] for i in [1..n]])
  sage: y = A*x
  sage: A[n-1,n-1] = (1/(2*n-1))*(1+1/(10^5)) # perturbe la matrice
  sage: sol = A\y
  sage: diff = max(float(sol[i]-x[i]) for i in range(0,n))

Sage example in ./linsolve.tex, line 313::

  sage: n = 8
  sage: A = matrix(RR, [[1/(i+j-1) for j in [1..n]] for i in [1..n]])
  sage: x = vector(RR, [1 for i in range(0,n)])
  sage: y = A*x
  sage: s = A.solve_right(y)
  sage: diff = [float(s[i]-x[i]) for i in range(0,n)]

Sage example in ./linsolve.tex, line 422::

  sage: n = 20; cout = (n+1)*factorial(n); cout
  51090942171709440000

Sage example in ./linsolve.tex, line 433::

  sage: v = 3*10^9
  sage: print "%3.3f"%float(cout/v/3600/24/365)
  540.028

Sage example in ./linsolve.tex, line 502::

  sage: A = matrix(RDF, [[-1,2],[3,4]])
  sage: b = vector(RDF, [2,3])
<<<<<<< HEAD
  sage: x = A\b; x  # rel tol 1e-15
=======
  sage: x = A\b; x  # rel tol 3e-15
>>>>>>> 4cd153a4
  (-0.20000000000000018, 0.9000000000000001)

Sage example in ./linsolve.tex, line 512::

  sage: x = A.solve_right(b)

Sage example in ./linsolve.tex, line 520::

  sage: A = matrix(RDF, [[-1,2],[3,4]])
  sage: P, L, U = A.LU()

Sage example in ./linsolve.tex, line 561::

  sage: A = random_matrix(RDF, 1000)
  sage: b = vector(RDF, range(1000))

Sage example in ./linsolve.tex, line 600::

  sage: m = random_matrix(RDF, 10)
  sage: A = transpose(m)*m
  sage: C = A.cholesky()

Sage example in ./linsolve.tex, line 655::

  sage: A = random_matrix(RDF,6,5)
  sage: Q, R = A.QR()

Sage example in ./linsolve.tex, line 786::

  sage: A = matrix(RDF, [[1,3,2],[1,4,2],[0,5,2],[1,3,2]])
  sage: b = vector(RDF, [1,2,3,4])
  sage: Z = transpose(A)*A
  sage: C = Z.cholesky()
  sage: R = transpose(A)*b
  sage: Z.solve_right(R)  # rel tol 1e-14
  (-1.5000000000000044, -0.5000000000000009, 2.750000000000003)

Sage example in ./linsolve.tex, line 822::

  sage: A = matrix(RDF, [[1,3,2],[1,4,2],[0,5,2],[1,3,2]])
  sage: b = vector(RDF, [1,2,3,4])
  sage: Q, R = A.QR()
  sage: R1 = R[0:3,0:3]
  sage: b1 = transpose(Q)*b
  sage: c = b1[0:3]
<<<<<<< HEAD
  sage: R1.solve_right(c)  # rel tol 1e-14
=======
  sage: R1.solve_right(c)  # rel tol 2e-14
>>>>>>> 4cd153a4
  (-1.499999999999999, -0.49999999999999867, 2.7499999999999973)

Sage example in ./linsolve.tex, line 834::

  sage: Z = A.transpose()*A
  sage: Z.norm(Infinity)*(Z^-1).norm(Infinity)  # rel tol 1e-14
  1992.3750000000084

Sage example in ./linsolve.tex, line 876::

  sage: A = matrix(RDF, [[1,3,2],[1,3,2],[0,5,2],[1,3,2]])
  sage: b = vector(RDF, [1,2,3,4])
  sage: U, Sig, V = A.SVD()
  sage: m = A.ncols()
  sage: x = vector(RDF, [0]*m)
  sage: lamb = vector(RDF, [0]*m)
  sage: for i in range(0,m):
  ....:     s = Sig[i,i]
  ....:     if s < 1e-12:
  ....:        break
  ....:     lamb[i] = U.column(i)*b / s
  sage: x = V*lamb; x  # rel tol 1e-14
  (0.2370370370370367, 0.4518518518518521, 0.3703703703703702)

Sage example in ./linsolve.tex, line 968::

  sage: A = matrix(RDF, [[1,2],[3,4],[5,6],[7,8]])

Sage example in ./linsolve.tex, line 974::

  sage: th = 0.7
  sage: R = matrix(RDF, [[cos(th),sin(th)],[-sin(th),cos(th)]])
  sage: B = (A + 0.1*random_matrix(RDF,4,2)) * transpose(R)

Sage example in ./linsolve.tex, line 1189::

  sage: A = matrix(RDF, [[1,3,2],[1,2,3],[0,5,2]])

Sage example in ./linsolve.tex, line 1382::

  sage: def pol2companion(p):
  ....:     n = len(p)
  ....:     m = matrix(RDF,n)
  ....:     for i in range(1,n):
  ....:         m[i,i-1]=1
  ....:     for i in range(0,n):
  ....:         m[i,n-1]=-p[i]
  ....:     return m

Sage example in ./linsolve.tex, line 1392::

  sage: q = [1,-1,2,3,5,-1,10,11]
  sage: comp = pol2companion(q); comp
  [  0.0   0.0   0.0   0.0   0.0   0.0   0.0  -1.0]
  [  1.0   0.0   0.0   0.0   0.0   0.0   0.0   1.0]
  [  0.0   1.0   0.0   0.0   0.0   0.0   0.0  -2.0]
  [  0.0   0.0   1.0   0.0   0.0   0.0   0.0  -3.0]
  [  0.0   0.0   0.0   1.0   0.0   0.0   0.0  -5.0]
  [  0.0   0.0   0.0   0.0   1.0   0.0   0.0   1.0]
  [  0.0   0.0   0.0   0.0   0.0   1.0   0.0 -10.0]
  [  0.0   0.0   0.0   0.0   0.0   0.0   1.0 -11.0]
  sage: racines = comp.eigenvalues(); racines  # abs tol 1e-10
  [0.347521510119 + 0.566550553398*I,
   0.347521510119 - 0.566550553398*I,
   0.345023776962 + 0.439908702386*I,
   0.345023776962 - 0.439908702386*I,
   -0.517257614325 + 0.512958206789*I,
   -0.517257614325 - 0.512958206789*I,
   -1.36699716455,
   -9.98357818097]

Sage example in ./linsolve.tex, line 1515::

  sage: def eval(P,x):
  ....:     if len(P) == 0:
  ....:         return 0
  ....:     else:
  ....:         return P[0]+x*eval(P[1:],x)

Sage example in ./linsolve.tex, line 1523::

  sage: def pscal(P,Q,lx):
  ....:     return float(sum(eval(P,s)*eval(Q,s) for s in lx))

Sage example in ./linsolve.tex, line 1528::

  sage: def padd(P,a,Q):
  ....:     for i in range(0,len(Q)):
  ....:         P[i] += a*Q[i]

Sage example in ./linsolve.tex, line 1536::

  sage: class BadParamsforOrthop(Exception):
  ....:     def __init__(self, degreplusun, npoints):
  ....:         self.deg = degreplusun
  ....:         self.np = npoints
  ....:     def __str__(self):
  ....:         return "degre: " + str(self.deg) + \
  ....:                " nb. points: " + repr(self.np)

Sage example in ./linsolve.tex, line 1546::

  sage: def orthopoly(n,x):
  ....:     if n > len(x):
  ....:         raise BadParamsforOrthop(n-1, len(x))
  ....:     orth = [[1./sqrt(float(len(x)))]]
  ....:     for p in range(1,n):
  ....:         nextp = copy(orth[p-1])
  ....:         nextp.insert(0,0)
  ....:         s = []
  ....:         for i in range(p-1,max(p-3,-1),-1):
  ....:             s.append(pscal(nextp, orth[i], x))
  ....:         j = 0
  ....:         for i in range(p-1,max(p-3,-1),-1):
  ....:             padd(nextp, -s[j], orth[i])
  ....:             j += 1
  ....:         norm = sqrt(pscal(nextp, nextp, x))
  ....:         nextpn = [nextp[i]/norm for i in range(len(nextp))]
  ....:         orth.append(nextpn)
  ....:     return orth

"""
# This file was *autogenerated* from the file linsolve_doctest.sage.<|MERGE_RESOLUTION|>--- conflicted
+++ resolved
@@ -48,11 +48,7 @@
 
   sage: A = matrix(RDF, [[-1,2],[3,4]])
   sage: b = vector(RDF, [2,3])
-<<<<<<< HEAD
-  sage: x = A\b; x  # rel tol 1e-15
-=======
   sage: x = A\b; x  # rel tol 3e-15
->>>>>>> 4cd153a4
   (-0.20000000000000018, 0.9000000000000001)
 
 Sage example in ./linsolve.tex, line 512::
@@ -98,11 +94,7 @@
   sage: R1 = R[0:3,0:3]
   sage: b1 = transpose(Q)*b
   sage: c = b1[0:3]
-<<<<<<< HEAD
-  sage: R1.solve_right(c)  # rel tol 1e-14
-=======
   sage: R1.solve_right(c)  # rel tol 2e-14
->>>>>>> 4cd153a4
   (-1.499999999999999, -0.49999999999999867, 2.7499999999999973)
 
 Sage example in ./linsolve.tex, line 834::
